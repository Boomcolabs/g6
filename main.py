--- conflicted
+++ resolved
@@ -221,30 +221,16 @@
     if ua.is_mobile or ua.is_tablet:  # 모바일과 태블릿에서 접속하면 모바일로 간주
         request.state.is_mobile = True
 
-<<<<<<< HEAD
     if not IS_RESPONSIVE:  # 적응형
-        # 반영형이 아니라면 모바일 접속은 mobile 로, 그 외 접속은 pc 로 간주
-        if request.state.is_mobile:
-            request.state.device = "mobile"
-=======
-    if not IS_RESPONSIVE: # 적응형
         # 반응형이 아니라면 모바일 접속은 mobile 로, 그 외 접속은 desktop 으로 간주
         if request.state.is_mobile:
             request.state.device = "mobile"
-                
-    # 로그인한 회원 정보
-    request.state.login_member = member
->>>>>>> 112ea51e
 
     # 에디터 전역변수
     request.state.editor = config.cf_editor
     request.state.use_editor = True if config.cf_editor else False
 
-<<<<<<< HEAD
     response: Response = await call_next(request)
-=======
-    response = await call_next(request)
->>>>>>> 112ea51e
 
     # 자동로그인 쿠키 재설정
     # is_autologin과 세션을 확인해서 로그아웃 처리 이후 쿠키가 재설정되는 것을 방지
