import datetime
from datetime import timedelta
import re
from fastapi import FastAPI, Depends, Request, Form
from fastapi.templating import Jinja2Templates
from fastapi.responses import HTMLResponse, RedirectResponse, Response
from fastapi.staticfiles import StaticFiles
from jinja2 import Environment, FileSystemLoader
from database import engine, get_db, SessionLocal
from sqlalchemy.orm import Session
from starlette.middleware.sessions import SessionMiddleware
from common import *
from user_agents import parse
import os
import models

# models.Base.metadata.create_all(bind=engine)

app = FastAPI()
app.mount("/static", StaticFiles(directory="static"), name="static")
app.mount("/data", StaticFiles(directory="data"), name="data")
templates = Jinja2Templates(directory=TEMPLATES_DIR)
templates.env.globals["get_popular_list"] = get_popular_list

from _admin.admin import router as admin_router
from _bbs.board import router as board_router
from _bbs.login import router as login_router
from _bbs.register import router as register_router
from _bbs.content import router as content_router
from _bbs.faq import router as faq_router
from _bbs.qa import router as qa_router
from _bbs.menu import router as menu_router
from _bbs.memo import router as memo_router

import _user.user_router

app.include_router(admin_router, prefix="/admin", tags=["admin"])
app.include_router(board_router, prefix="/board", tags=["board"])
app.include_router(login_router, prefix="/bbs", tags=["login"])
app.include_router(register_router, prefix="/bbs", tags=["register"])
app.include_router(content_router, prefix="/content", tags=["content"])
app.include_router(faq_router, prefix="/faq", tags=["faq"])
app.include_router(qa_router, prefix="/qa", tags=["qa"])
app.include_router(menu_router, prefix="/menu", tags=["menu"])
app.include_router(memo_router, prefix="/memo", tags=["memo"])

# is_mobile = False
# user_device = 'pc'


# 항상 실행해야 하는 미들웨어
@app.middleware("http")
async def main_middleware(request: Request, call_next):
    ### 미들웨어가 여러번 실행되는 것을 막는 코드 시작
    # 요청의 경로를 얻습니다.
    path = request.url.path
    # 경로가 정적 파일에 대한 것이 아닌지 확인합니다 (css, js, 이미지 등).
    if path.startswith("/static") or path.endswith(
        (".css", ".js", ".jpg", ".png", ".gif", ".webp")
    ):
        response = await call_next(request)
        return response
    ### 미들웨어가 여러번 실행되는 것을 막는 코드 끝

    member = None

    db: Session = SessionLocal()
    config = db.query(models.Config).first()
    request.state.config = config

<<<<<<< HEAD
    is_super_admin = False
    ss_mb_id = request.session.get("ss_mb_id", "")
=======
    ss_mb_id = request.session.get("ss_mb_id", "")

>>>>>>> 5f658d42
    if ss_mb_id:
        member = db.query(models.Member).filter(models.Member.mb_id == ss_mb_id).first()
        if member:
            if (
                member.mb_intercept_date or member.mb_leave_date
            ):  # 차단 되었거나, 탈퇴한 회원이면 세션 초기화
                request.session["ss_mb_id"] = ""
                member = None
            elif member.mb_today_login.strftime("%Y-%m-%d") != TIME_YMD:  # 오늘 처음 로그인 이라면
                # if member.mb_today_login[:10] != TIME_YMD: # 오늘 처음 로그인 이라면
<<<<<<< HEAD
                # 첫 로그인 포인트 지급
                insert_point(request, member.mb_id, config.cf_login_point, TIME_YMD + " 첫로그인", "@login", member.mb_id, TIME_YMD)
                # 오늘의 로그인이 될 수도 있으며 마지막 로그인일 수도 있음
                # 해당 회원의 접근일시와 IP 를 저장
                member.mb_today_login = TIME_YMDHIS
                member.mb_login_ip = request.client.host
                db.commit()
            # 최고관리자인지 확인
            if config.cf_admin == member.mb_id:
                is_super_admin = True
            
=======
                if (
                    member.mb_today_login.strftime("%Y-%m-%d") != TIME_YMD
                ):  # 오늘 처음 로그인 이라면
                    # 첫 로그인 포인트 지급
                    insert_point(
                        request,
                        member.mb_id,
                        config.cf_login_point,
                        TIME_YMD + " 첫로그인",
                        "@login",
                        member.mb_id,
                        TIME_YMD,
                    )
                    # 오늘의 로그인이 될 수도 있으며 마지막 로그인일 수도 있음
                    # 해당 회원의 접근일시와 IP 를 저장
                    member.mb_today_login = TIME_YMDHIS
                    member.mb_login_ip = request.client.host
                    db.commit()

>>>>>>> 5f658d42
    else:
        cookie_mb_id = request.cookies.get("ck_mb_id")
        if cookie_mb_id:
            cookie_mb_id = re.sub("[^a-zA-Z0-9_]", "", cookie_mb_id)[
                :20
            ]  # 쿠키에 저장된 아이디에서 영문자,숫자,_ 20글자 얻는다.
        if (
            cookie_mb_id and cookie_mb_id.lower() != config.cf_admin.lower()
        ):  # 최고관리자 아이디라면 자동로그인 금지
            member = (
                db.query(models.Member)
                .filter(models.Member.mb_id == cookie_mb_id)
                .first()
            )
            if member and not (
                member.mb_intercept_date or member.mb_leave_date
            ):  # 차단 했거나 탈퇴한 회원이 아니면
                # 메일인증을 사용하고 메일인증한 시간이 있다면, 년도만 체크하여 시간이 있음을 확인
                if config.cf_use_email_certify and member.mb_email_certify[:2] != "00":
                    ss_mb_key = session_member_key(request, member)
                    # 쿠키에 저장된 키와 여러가지 정보를 조합하여 만든 키가 일치한다면 로그인으로 간주
                    if request.cookies.get("ck_auto") == ss_mb_key:
                        request.session["ss_mb_id"] = cookie_mb_id
<<<<<<< HEAD
                        return RedirectResponse(url="/", status_code=302).set_cookie(key="ss_mb_id", value=cookie_mb_id, max_age=3600)
    
    request.state.is_super_admin = is_super_admin
=======
                        return RedirectResponse(url="/", status_code=302).set_cookie(
                            key="ss_mb_id", value=cookie_mb_id, max_age=3600
                        )
>>>>>>> 5f658d42

    if request.method == "GET":
        request.state.sst = (
            request.query_params.get("sst") if request.query_params.get("sst") else ""
        )
        request.state.sod = (
            request.query_params.get("sod") if request.query_params.get("sod") else ""
        )
        request.state.sfl = (
            request.query_params.get("sfl") if request.query_params.get("sfl") else ""
        )
        request.state.stx = (
            request.query_params.get("stx") if request.query_params.get("stx") else ""
        )
        request.state.sca = (
            request.query_params.get("sca") if request.query_params.get("sca") else ""
        )
        request.state.page = (
            request.query_params.get("page") if request.query_params.get("page") else ""
        )
    else:
        request.state.sst = (
            request._form.get("sst")
            if request._form and request._form.get("sst")
            else ""
        )
        request.state.sod = (
            request._form.get("sod")
            if request._form and request._form.get("sod")
            else ""
        )
        request.state.sfl = (
            request._form.get("sfl")
            if request._form and request._form.get("sfl")
            else ""
        )
        request.state.stx = (
            request._form.get("stx")
            if request._form and request._form.get("stx")
            else ""
        )
        request.state.sca = (
            request._form.get("sca")
            if request._form and request._form.get("sca")
            else ""
        )
        request.state.page = (
            request._form.get("page")
            if request._form and request._form.get("page")
            else ""
        )

    # pc, mobile 구분
    request.state.is_mobile = False
    request.state.device = "pc"

    if "SET_DEVICE" in globals():
        if SET_DEVICE == "mobile":
            request.state.is_mobile = True
            request.state.device = "mobile"
    else:
        user_agent = request.headers.get("User-Agent", "")
        ua = parse(user_agent)
        if "USE_MOBILE" in globals() and USE_MOBILE:
            if ua.is_mobile or ua.is_tablet:  # 모바일과 태블릿에서 접속하면 모바일로 간주
                request.state.is_mobile = True
                request.state.device = "mobile"

    # 로그인한 회원 정보
    request.state.login_member = member

    request.state.editor = config.cf_editor
    request.state.use_editor = True if config.cf_editor else False

    # request.state.context = {
    #     # "request": request,
    #     # "config": config,
    #     # "member": member,
    #     # "outlogin": outlogin.body.decode("utf-8"),
    # }

    response = await call_next(request)

    # 접속자 기록
    vi_ip = request.client.host
    ck_visit_ip = request.cookies.get("ck_visit_ip", None)
    if ck_visit_ip != vi_ip:
        # 접속을 추적하는 쿠키 설정 및 접속 레코드 기록
        response.set_cookie("ck_visit_ip", vi_ip, max_age=86400)  # 쿠키를 하루 동안 유지
        # 접속 레코드 기록
        record_visit(request)

    # print("After request")

    return response


# 아래 app.add_middleware(...) 코드는 반드시 common 함수의 아래에 위치해야 함.
# 안 그러면 아래와 같은 오류를 맛볼수 있음 ㅠㅠ
# AssertionError: SessionMiddleware must be installed to access request.session
app.add_middleware(
    SessionMiddleware, secret_key="secret", session_cookie="session", max_age=3600 * 3
)


def get_member(mb_id, db: Session = Depends(get_db)):
    member = db.query(models.Member).filter(models.Member.mb_id == mb_id).first()
    return member


@app.get("/root")
def read_root():
    return {"Hello": "World"}


@app.get("/", response_class=HTMLResponse)
def index(request: Request, response: Response, db: Session = Depends(get_db)):
    context = {
        "request": request,
        # "outlogin": request.state.context["outlogin"],
        "latest": latest,
    }
    return templates.TemplateResponse(f"index.{request.state.device}.html", context)


# 최신글
def latest(skin_dir="", bo_table="", rows=10, subject_len=40, request: Request = None):
    if not skin_dir:
        skin_dir = "basic"

    db = SessionLocal()
    board = db.query(models.Board).filter(models.Board.bo_table == bo_table).first()

    models.Write = dynamic_create_write_table(bo_table)
    writes = (
        db.query(models.Write)
        .filter(models.Write.wr_is_comment == False)
        .order_by(models.Write.wr_num)
        .limit(rows)
        .all()
    )
    for write in writes:
        write.is_notice = write.wr_id in board.bo_notice.split(",")
        write.subject = write.wr_subject[:subject_len]
        write.icon_hot = write.wr_hit >= 100
        write.icon_new = write.wr_datetime > (datetime.now() - timedelta(days=1))
        write.icon_file = write.wr_file
        write.icon_link = write.wr_link1 or write.wr_link2
        write.icon_reply = write.wr_reply

    context = {
        "request": request,
        "writes": writes,
        "bo_table": bo_table,
        "bo_subject": board.bo_subject,
    }
    temp = templates.TemplateResponse(f"latest/{skin_dir}.html", context)
    return temp.body.decode("utf-8")<|MERGE_RESOLUTION|>--- conflicted
+++ resolved
@@ -1,4 +1,4 @@
-import datetime
+import datetime 
 from datetime import timedelta
 import re
 from fastapi import FastAPI, Depends, Request, Form
@@ -32,7 +32,7 @@
 from _bbs.menu import router as menu_router
 from _bbs.memo import router as memo_router
 
-import _user.user_router
+import _user.user_router 
 
 app.include_router(admin_router, prefix="/admin", tags=["admin"])
 app.include_router(board_router, prefix="/board", tags=["board"])
@@ -47,45 +47,35 @@
 # is_mobile = False
 # user_device = 'pc'
 
-
 # 항상 실행해야 하는 미들웨어
 @app.middleware("http")
 async def main_middleware(request: Request, call_next):
-    ### 미들웨어가 여러번 실행되는 것을 막는 코드 시작
+
+    ### 미들웨어가 여러번 실행되는 것을 막는 코드 시작    
     # 요청의 경로를 얻습니다.
     path = request.url.path
     # 경로가 정적 파일에 대한 것이 아닌지 확인합니다 (css, js, 이미지 등).
-    if path.startswith("/static") or path.endswith(
-        (".css", ".js", ".jpg", ".png", ".gif", ".webp")
-    ):
+    if (path.startswith('/static') or path.endswith(('.css', '.js', '.jpg', '.png', '.gif', '.webp'))):
         response = await call_next(request)
         return response
     ### 미들웨어가 여러번 실행되는 것을 막는 코드 끝
-
+    
     member = None
 
     db: Session = SessionLocal()
     config = db.query(models.Config).first()
     request.state.config = config
 
-<<<<<<< HEAD
     is_super_admin = False
     ss_mb_id = request.session.get("ss_mb_id", "")
-=======
-    ss_mb_id = request.session.get("ss_mb_id", "")
-
->>>>>>> 5f658d42
     if ss_mb_id:
         member = db.query(models.Member).filter(models.Member.mb_id == ss_mb_id).first()
         if member:
-            if (
-                member.mb_intercept_date or member.mb_leave_date
-            ):  # 차단 되었거나, 탈퇴한 회원이면 세션 초기화
+            if member.mb_intercept_date or member.mb_leave_date: # 차단 되었거나, 탈퇴한 회원이면 세션 초기화
                 request.session["ss_mb_id"] = ""
                 member = None
             elif member.mb_today_login.strftime("%Y-%m-%d") != TIME_YMD:  # 오늘 처음 로그인 이라면
                 # if member.mb_today_login[:10] != TIME_YMD: # 오늘 처음 로그인 이라면
-<<<<<<< HEAD
                 # 첫 로그인 포인트 지급
                 insert_point(request, member.mb_id, config.cf_login_point, TIME_YMD + " 첫로그인", "@login", member.mb_id, TIME_YMD)
                 # 오늘의 로그인이 될 수도 있으며 마지막 로그인일 수도 있음
@@ -97,169 +87,92 @@
             if config.cf_admin == member.mb_id:
                 is_super_admin = True
             
-=======
-                if (
-                    member.mb_today_login.strftime("%Y-%m-%d") != TIME_YMD
-                ):  # 오늘 처음 로그인 이라면
-                    # 첫 로그인 포인트 지급
-                    insert_point(
-                        request,
-                        member.mb_id,
-                        config.cf_login_point,
-                        TIME_YMD + " 첫로그인",
-                        "@login",
-                        member.mb_id,
-                        TIME_YMD,
-                    )
-                    # 오늘의 로그인이 될 수도 있으며 마지막 로그인일 수도 있음
-                    # 해당 회원의 접근일시와 IP 를 저장
-                    member.mb_today_login = TIME_YMDHIS
-                    member.mb_login_ip = request.client.host
-                    db.commit()
-
->>>>>>> 5f658d42
     else:
         cookie_mb_id = request.cookies.get("ck_mb_id")
         if cookie_mb_id:
-            cookie_mb_id = re.sub("[^a-zA-Z0-9_]", "", cookie_mb_id)[
-                :20
-            ]  # 쿠키에 저장된 아이디에서 영문자,숫자,_ 20글자 얻는다.
-        if (
-            cookie_mb_id and cookie_mb_id.lower() != config.cf_admin.lower()
-        ):  # 최고관리자 아이디라면 자동로그인 금지
-            member = (
-                db.query(models.Member)
-                .filter(models.Member.mb_id == cookie_mb_id)
-                .first()
-            )
-            if member and not (
-                member.mb_intercept_date or member.mb_leave_date
-            ):  # 차단 했거나 탈퇴한 회원이 아니면
+            cookie_mb_id = re.sub("[^a-zA-Z0-9_]", "", cookie_mb_id)[:20] # 쿠키에 저장된 아이디에서 영문자,숫자,_ 20글자 얻는다.
+        if cookie_mb_id and cookie_mb_id.lower() != config.cf_admin.lower(): # 최고관리자 아이디라면 자동로그인 금지
+            member = db.query(models.Member).filter(models.Member.mb_id == cookie_mb_id).first()
+            if member and not (member.mb_intercept_date or member.mb_leave_date): # 차단 했거나 탈퇴한 회원이 아니면
                 # 메일인증을 사용하고 메일인증한 시간이 있다면, 년도만 체크하여 시간이 있음을 확인
                 if config.cf_use_email_certify and member.mb_email_certify[:2] != "00":
-                    ss_mb_key = session_member_key(request, member)
+                    ss_mb_key  = session_member_key(request, member)
                     # 쿠키에 저장된 키와 여러가지 정보를 조합하여 만든 키가 일치한다면 로그인으로 간주
                     if request.cookies.get("ck_auto") == ss_mb_key:
                         request.session["ss_mb_id"] = cookie_mb_id
-<<<<<<< HEAD
                         return RedirectResponse(url="/", status_code=302).set_cookie(key="ss_mb_id", value=cookie_mb_id, max_age=3600)
     
     request.state.is_super_admin = is_super_admin
-=======
-                        return RedirectResponse(url="/", status_code=302).set_cookie(
-                            key="ss_mb_id", value=cookie_mb_id, max_age=3600
-                        )
->>>>>>> 5f658d42
 
     if request.method == "GET":
-        request.state.sst = (
-            request.query_params.get("sst") if request.query_params.get("sst") else ""
-        )
-        request.state.sod = (
-            request.query_params.get("sod") if request.query_params.get("sod") else ""
-        )
-        request.state.sfl = (
-            request.query_params.get("sfl") if request.query_params.get("sfl") else ""
-        )
-        request.state.stx = (
-            request.query_params.get("stx") if request.query_params.get("stx") else ""
-        )
-        request.state.sca = (
-            request.query_params.get("sca") if request.query_params.get("sca") else ""
-        )
-        request.state.page = (
-            request.query_params.get("page") if request.query_params.get("page") else ""
-        )
+        request.state.sst = request.query_params.get("sst") if request.query_params.get("sst") else ""
+        request.state.sod = request.query_params.get("sod") if request.query_params.get("sod") else ""
+        request.state.sfl = request.query_params.get("sfl") if request.query_params.get("sfl") else ""
+        request.state.stx = request.query_params.get("stx") if request.query_params.get("stx") else ""
+        request.state.sca = request.query_params.get("sca") if request.query_params.get("sca") else ""
+        request.state.page = request.query_params.get("page") if request.query_params.get("page") else ""
     else:
-        request.state.sst = (
-            request._form.get("sst")
-            if request._form and request._form.get("sst")
-            else ""
-        )
-        request.state.sod = (
-            request._form.get("sod")
-            if request._form and request._form.get("sod")
-            else ""
-        )
-        request.state.sfl = (
-            request._form.get("sfl")
-            if request._form and request._form.get("sfl")
-            else ""
-        )
-        request.state.stx = (
-            request._form.get("stx")
-            if request._form and request._form.get("stx")
-            else ""
-        )
-        request.state.sca = (
-            request._form.get("sca")
-            if request._form and request._form.get("sca")
-            else ""
-        )
-        request.state.page = (
-            request._form.get("page")
-            if request._form and request._form.get("page")
-            else ""
-        )
-
+        request.state.sst = request._form.get("sst") if request._form and request._form.get("sst") else ""
+        request.state.sod = request._form.get("sod") if request._form and request._form.get("sod") else ""
+        request.state.sfl = request._form.get("sfl") if request._form and request._form.get("sfl") else ""
+        request.state.stx = request._form.get("stx") if request._form and request._form.get("stx") else ""
+        request.state.sca = request._form.get("sca") if request._form and request._form.get("sca") else ""
+        request.state.page = request._form.get("page") if request._form and request._form.get("page") else ""
+        
     # pc, mobile 구분
     request.state.is_mobile = False
-    request.state.device = "pc"
-
-    if "SET_DEVICE" in globals():
-        if SET_DEVICE == "mobile":
+    request.state.device = 'pc'
+    
+    if 'SET_DEVICE' in globals():
+        if SET_DEVICE == 'mobile':
             request.state.is_mobile = True
-            request.state.device = "mobile"
+            request.state.device = 'mobile'
     else:
         user_agent = request.headers.get("User-Agent", "")
         ua = parse(user_agent)
-        if "USE_MOBILE" in globals() and USE_MOBILE:
-            if ua.is_mobile or ua.is_tablet:  # 모바일과 태블릿에서 접속하면 모바일로 간주
+        if 'USE_MOBILE' in globals() and USE_MOBILE:
+            if ua.is_mobile or ua.is_tablet: # 모바일과 태블릿에서 접속하면 모바일로 간주
                 request.state.is_mobile = True
-                request.state.device = "mobile"
-
+                request.state.device = 'mobile'
+                
     # 로그인한 회원 정보
     request.state.login_member = member
 
     request.state.editor = config.cf_editor
     request.state.use_editor = True if config.cf_editor else False
-
+                
     # request.state.context = {
     #     # "request": request,
     #     # "config": config,
     #     # "member": member,
     #     # "outlogin": outlogin.body.decode("utf-8"),
-    # }
-
+    # }      
+    
     response = await call_next(request)
 
     # 접속자 기록
     vi_ip = request.client.host
-    ck_visit_ip = request.cookies.get("ck_visit_ip", None)
+    ck_visit_ip = request.cookies.get('ck_visit_ip', None)
     if ck_visit_ip != vi_ip:
         # 접속을 추적하는 쿠키 설정 및 접속 레코드 기록
-        response.set_cookie("ck_visit_ip", vi_ip, max_age=86400)  # 쿠키를 하루 동안 유지
+        response.set_cookie('ck_visit_ip', vi_ip, max_age=86400)  # 쿠키를 하루 동안 유지
         # 접속 레코드 기록
         record_visit(request)
-
+        
     # print("After request")
 
     return response
 
-
-# 아래 app.add_middleware(...) 코드는 반드시 common 함수의 아래에 위치해야 함.
+# 아래 app.add_middleware(...) 코드는 반드시 common 함수의 아래에 위치해야 함. 
 # 안 그러면 아래와 같은 오류를 맛볼수 있음 ㅠㅠ
 # AssertionError: SessionMiddleware must be installed to access request.session
-app.add_middleware(
-    SessionMiddleware, secret_key="secret", session_cookie="session", max_age=3600 * 3
-)
+app.add_middleware(SessionMiddleware, secret_key="secret", session_cookie="session", max_age=3600 * 3)
 
 
 def get_member(mb_id, db: Session = Depends(get_db)):
     member = db.query(models.Member).filter(models.Member.mb_id == mb_id).first()
     return member
 
-
 @app.get("/root")
 def read_root():
     return {"Hello": "World"}
@@ -267,6 +180,7 @@
 
 @app.get("/", response_class=HTMLResponse)
 def index(request: Request, response: Response, db: Session = Depends(get_db)):
+    
     context = {
         "request": request,
         # "outlogin": request.state.context["outlogin"],
@@ -276,21 +190,16 @@
 
 
 # 최신글
-def latest(skin_dir="", bo_table="", rows=10, subject_len=40, request: Request = None):
+def latest(skin_dir='', bo_table='', rows=10, subject_len=40, request: Request = None):
+
     if not skin_dir:
-        skin_dir = "basic"
-
+        skin_dir = 'basic'
+    
     db = SessionLocal()
     board = db.query(models.Board).filter(models.Board.bo_table == bo_table).first()
-
+    
     models.Write = dynamic_create_write_table(bo_table)
-    writes = (
-        db.query(models.Write)
-        .filter(models.Write.wr_is_comment == False)
-        .order_by(models.Write.wr_num)
-        .limit(rows)
-        .all()
-    )
+    writes = db.query(models.Write).filter(models.Write.wr_is_comment == False).order_by(models.Write.wr_num).limit(rows).all()
     for write in writes:
         write.is_notice = write.wr_id in board.bo_notice.split(",")
         write.subject = write.wr_subject[:subject_len]
@@ -299,7 +208,7 @@
         write.icon_file = write.wr_file
         write.icon_link = write.wr_link1 or write.wr_link2
         write.icon_reply = write.wr_reply
-
+    
     context = {
         "request": request,
         "writes": writes,
@@ -307,4 +216,4 @@
         "bo_subject": board.bo_subject,
     }
     temp = templates.TemplateResponse(f"latest/{skin_dir}.html", context)
-    return temp.body.decode("utf-8")+    return temp.body.decode("utf-8")
