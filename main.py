import datetime

from apscheduler.schedulers.background import BackgroundScheduler
from fastapi import FastAPI, Request, Response
from fastapi.responses import HTMLResponse, JSONResponse
from pydantic import TypeAdapter
from sqlalchemy import select, inspect
from starlette.staticfiles import StaticFiles

import core.models as models
from core.database import DBConnect, db_session
from core.exception import AlertException, regist_core_exception_handler,\
    template_response
from core.middleware import should_run_middleware, regist_core_middleware
from core.plugin import register_plugin, register_plugin_admin_menu,\
    get_plugin_state_change_time, read_plugin_state, import_plugin_by_states,\
    cache_plugin_state, cache_plugin_menu, register_statics
from core.template import TEMPLATES_DIR, UserTemplates, register_theme_statics

from lib.common import *
from lib.member_lib import MemberService

# .env 파일로부터 환경 변수를 로드합니다. 
# 이 함수는 해당 파일 내의 키-값 쌍을 환경 변수로 로드하는 데 사용됩니다.
load_dotenv()

# 'APP_IS_DEBUG' 환경 변수를 가져와서 boolean 타입으로 변환합니다.
# 이 환경 변수가 설정되어 있지 않은 경우, 기본값으로 False를 사용합니다.
# TypeAdapter는 값을 특정 타입으로 변환하는 데 사용되는 유틸리티 클래스입니다.
APP_IS_DEBUG = TypeAdapter(bool).validate_python(os.getenv("APP_IS_DEBUG", False))

# APP_IS_DEBUG 값이 True일 경우, 디버그 모드가 활성화됩니다.
app = FastAPI(debug=APP_IS_DEBUG)

templates = UserTemplates()
templates.env.globals["is_admin"] = is_admin
templates.env.filters["default_if_none"] = default_if_none

from admin.admin import router as admin_router
from install.router import router as install_router
from bbs.board import router as board_router
from bbs.login import router as login_router
from bbs.register import router as register_router
from bbs.content import router as content_router
from bbs.faq import router as faq_router
from bbs.qa import router as qa_router
from bbs.member_profile import router as user_profile_router
from bbs.profile import router as profile_router
from bbs.memo import router as memo_router
from bbs.poll import router as poll_router
from bbs.point import router as point_router
from bbs.scrap import router as scrap_router
from bbs.board_new import router as board_new_router
from bbs.ajax_good import router as good_router
from bbs.ajax_autosave import router as autosave_router
from bbs.member_leave import router as member_leave_router
from bbs.member_find import router as member_find_router
from bbs.social import router as social_router
from bbs.password import router as password_router
from bbs.search import router as search_router
from lib.editor.ckeditor4 import router as editor_router

# git clone으로 소스를 받은 경우에는 data디렉토리가 없으므로 생성해야 함
if not os.path.exists("data"):
    os.mkdir("data")

# templates/{theme}/static, static, data 디렉토리에 있는 파일을 정적 파일로 등록합니다.
register_theme_statics(app)
app.mount("/static", StaticFiles(directory="static"), name="static")
app.mount("/data", StaticFiles(directory="data"), name="data")

# 플러그인 라우터 우선 등록
plugin_states = read_plugin_state()
import_plugin_by_states(plugin_states)
register_plugin(plugin_states)
register_statics(app, plugin_states)

cache_plugin_state.__setitem__('change_time', get_plugin_state_change_time())
cache_plugin_menu.__setitem__('admin_menus', register_plugin_admin_menu(plugin_states))

app.include_router(admin_router, prefix="/admin", tags=["admin"])
app.include_router(install_router, prefix="/install", tags=["install"])
app.include_router(board_router, prefix="/board", tags=["board"])
app.include_router(login_router, prefix="/bbs", tags=["login"])
app.include_router(register_router, prefix="/bbs", tags=["register"])
app.include_router(user_profile_router, prefix="/bbs", tags=["profile"])
app.include_router(profile_router, prefix="/bbs", tags=["profile"])
app.include_router(member_leave_router, prefix="/bbs", tags=["member_leave"])
app.include_router(member_find_router, prefix="/bbs", tags=["member_find"])
app.include_router(content_router, prefix="/bbs", tags=["content"])
app.include_router(faq_router, prefix="/bbs", tags=["faq"])
app.include_router(qa_router, prefix="/bbs", tags=["qa"])
app.include_router(memo_router, prefix="/bbs", tags=["memo"])
app.include_router(poll_router, prefix="/bbs", tags=["poll"])
app.include_router(point_router, prefix="/bbs", tags=["point"])
app.include_router(scrap_router, prefix="/bbs", tags=["scrap"])
app.include_router(board_new_router, prefix="/bbs", tags=["board_new"])
app.include_router(good_router, prefix="/bbs/ajax", tags=["good"])
app.include_router(autosave_router, prefix="/bbs/ajax", tags=["autosave"])
app.include_router(social_router, prefix="/bbs", tags=["social"])
app.include_router(password_router, prefix="/bbs", tags=["password"])
app.include_router(search_router, prefix="/bbs", tags=["search"])
app.include_router(editor_router, prefix="/editor", tags=["editor"])


@app.middleware("http")
async def main_middleware(request: Request, call_next):
    """요청마다 항상 실행되는 미들웨어"""
    
    if not await should_run_middleware(request):
        return await call_next(request)

    # 데이터베이스 설치여부 체크
    db_connect = DBConnect()
    db = db_connect.sessionLocal()
    try:
        path = request.url.path
        if not path.startswith("/install"):
            if not os.path.exists(ENV_PATH):
                raise AlertException(".env 파일이 없습니다. 설치를 진행해 주세요.", 400, "/install")

            if not inspect(db_connect.engine).has_table(db_connect.table_prefix + "config"):
                raise AlertException("DB 또는 테이블이 존재하지 않습니다. 설치를 진행해 주세요.", 400, "/install")
        else:
            return await call_next(request)

    except AlertException as e:
        context = {"request": request, "errors": e.detail, "url": e.url}
        return template_response("alert.html", context, e.status_code)

    # 기본환경설정 조회 및 설정
    config = db.scalar(select(Config))
    request.state.config = config

    # 에디터 전역변수
    request.state.editor = config.cf_editor
    request.state.use_editor = True if config.cf_editor else False

    member = None
    is_autologin = False
    ss_mb_key = None
    session_mb_id = request.session.get("ss_mb_id", "")
    cookie_mb_id = request.cookies.get("ck_mb_id", "")

    # 로그인 세션 유지 중이라면
    if session_mb_id:
        member = MemberService.create_by_id(db, session_mb_id)
        if member.is_intercept_or_leave():
            request.session.clear()
            member = None
    # 자동 로그인 쿠키가 있다면
    elif cookie_mb_id:
        mb_id = re.sub("[^a-zA-Z0-9_]", "", cookie_mb_id)[:20]
        member = MemberService.create_by_id(db, mb_id)
        # 최고관리자는 보안상 자동로그인 기능을 사용하지 않는다.
        if (not is_admin(request, mb_id)
                and member.is_email_certify(bool(config.cf_use_email_certify))
                and not member.is_intercept_or_leave()):
            # 쿠키에 저장된 키와 여러가지 정보를 조합하여 만든 키가 일치한다면 로그인으로 간주
            ss_mb_key = session_member_key(request, member)
            if request.cookies.get("ck_auto") == ss_mb_key:
                request.session["ss_mb_id"] = cookie_mb_id
                is_autologin = True

    if member:
        # 오늘 처음 로그인 이라면 포인트 지급 및 로그인 정보 업데이트
        ymd_str = datetime.now().strftime("%Y-%m-%d")
        if member.mb_today_login.strftime("%Y-%m-%d") != ymd_str:
            insert_point(request, member.mb_id, config.cf_login_point, ymd_str + " 첫로그인", "@login", member.mb_id, ymd_str)

            member.mb_today_login = datetime.now()
            member.mb_login_ip = request.client.host
            db.commit()

    # 로그인한 회원 정보
    request.state.login_member = member
    # 최고관리자 여부
    request.state.is_super_admin = is_admin(request, getattr(member, "mb_id", None))

    db.close()

    # 접근가능/차단 IP 체크
    # - IP 체크 기능을 사용할 때 is_super_admin 여부를 확인하기 때문에 로그인 코드 이후에 실행
    current_ip = request.client.host
    if not is_possible_ip(request, current_ip):
        return HTMLResponse("<meta charset=utf-8>접근이 허용되지 않은 IP 입니다.")
    if is_intercept_ip(request, current_ip):
        return HTMLResponse("<meta charset=utf-8>접근이 차단된 IP 입니다.")

    if request.method == "GET":
        # 쿼리 파라미터에서 값을 가져와서 request의 상태에 저장합니다. 값이 없으면 빈 문자열을 저장합니다.
        request.state.sst = request.query_params.get("sst") if request.query_params.get("sst") else ""
        request.state.sod = request.query_params.get("sod") if request.query_params.get("sod") else ""
        request.state.sfl = request.query_params.get("sfl") if request.query_params.get("sfl") else ""
        request.state.stx = request.query_params.get("stx") if request.query_params.get("stx") else ""
        request.state.sca = request.query_params.get("sca") if request.query_params.get("sca") else ""
        request.state.page = request.query_params.get("page") if request.query_params.get("page") else ""
    else:
        # 폼 데이터에서 값을 가져와서 request의 상태에 저장합니다. 값이 없으면 빈 문자열을 저장합니다.
        request.state.sst = request._form.get("sst") if request._form and request._form.get("sst") else ""
        request.state.sod = request._form.get("sod") if request._form and request._form.get("sod") else ""
        request.state.sfl = request._form.get("sfl") if request._form and request._form.get("sfl") else ""
        request.state.stx = request._form.get("stx") if request._form and request._form.get("stx") else ""
        request.state.sca = request._form.get("sca") if request._form and request._form.get("sca") else ""
        request.state.page = request._form.get("page") if request._form and request._form.get("page") else ""

<<<<<<< HEAD
    # 응답 객체 설정
=======
    # pc, mobile 구분
    request.state.is_mobile = False
    request.state.device = ""  # pc 의 기본값은 "" 이고, mobile 은 "mobile" 로 설정

    user_agent = request.headers.get("User-Agent", "")
    ua = parse(user_agent)
    if ua.is_mobile or ua.is_tablet:  # 모바일과 태블릿에서 접속하면 모바일로 간주
        request.state.is_mobile = True

    if not IS_RESPONSIVE:  # 적응형
        # 반응형이 아니라면 모바일 접속은 mobile 로, 그 외 접속은 desktop 으로 간주
        if request.state.is_mobile:
            request.state.device = "mobile"

    # 에디터 전역변수
    request.state.editor = config.cf_editor
    request.state.use_editor = True if config.cf_editor else False
    
    # 쿠키도메인 전역변수
    request.state.cookie_domain = os.getenv("COOKIE_DOMAIN", "")

>>>>>>> ace0246c
    response: Response = await call_next(request)

    # 자동로그인 쿠키 재설정
    # is_autologin과 세션을 확인해서 로그아웃 처리 이후 쿠키가 재설정되는 것을 방지
    if is_autologin and request.session.get("ss_mb_id"):
        response.set_cookie(key="ck_mb_id", value=cookie_mb_id, max_age=60 * 60 * 24 * 30)
        response.set_cookie(key="ck_auto", value=ss_mb_key, max_age=60 * 60 * 24 * 30)

    # 접속자 기록
    vi_ip = request.client.host
    ck_visit_ip = request.cookies.get('ck_visit_ip', None)
    if ck_visit_ip != vi_ip:
        response.set_cookie('ck_visit_ip', vi_ip, max_age=60 * 60 * 24)  # 1일
        record_visit(request)

    return response

# 기본 실행할 미들웨어를 추가하는 함수
# 함수는 반드시 main_middleware 함수의 아래에 위치해야 합니다.
# 그렇지 않으면 아래와 같은 오류를 만날 수 있습니다.
# AssertionError: SessionMiddleware must be installed to access request.session
regist_core_middleware(app)

# 기본 예외처리 핸들러를 등록하는 함수
regist_core_exception_handler(app)


# 예약 작업을 관리할 스케줄러 생성
# https://apscheduler.readthedocs.io/en/3.x/modules/triggers/cron.html
scheduler = BackgroundScheduler(timezone='Asia/Seoul')
@scheduler.scheduled_job('cron', hour=10, id='remove_data_by_config')
def job():
    delete_old_records()
# FastAPI 앱 시작 시 스케줄러 시작
scheduler.start()


@app.get("/", response_class=HTMLResponse)
async def index(request: Request, db: db_session):
    """
    메인 페이지
    """
    # 게시판 목록 조회
    query_boards = (
        select(models.Board)
        .join(models.Board.group)
        .where(models.Board.bo_device != 'mobile')
        .order_by(
            models.Group.gr_order,
            models.Board.bo_order
        )
    )
    # 최고관리자가 아니라면 인증게시판 및 갤러리/공지사항 게시판은 제외
    if not request.state.is_super_admin:
        query_boards = query_boards.where(
            models.Board.bo_use_cert == '',
            models.Board.bo_table.notin_(['notice', 'gallery'])
        )
    boards = db.scalars(query_boards).all()

    context = {
        "request": request,
        "newwins": get_newwins(request),
        "boards": boards,
    }
    return templates.TemplateResponse(f"{request.state.device}/index.html", context)


@app.post("/generate_token")
async def generate_token(request: Request):

    token = create_session_token(request)

    return JSONResponse(content={"success": True, "token": token})<|MERGE_RESOLUTION|>--- conflicted
+++ resolved
@@ -136,6 +136,9 @@
     request.state.editor = config.cf_editor
     request.state.use_editor = True if config.cf_editor else False
 
+    # 쿠키도메인 전역변수
+    request.state.cookie_domain = os.getenv("COOKIE_DOMAIN", "")
+
     member = None
     is_autologin = False
     ss_mb_key = None
@@ -204,31 +207,7 @@
         request.state.sca = request._form.get("sca") if request._form and request._form.get("sca") else ""
         request.state.page = request._form.get("page") if request._form and request._form.get("page") else ""
 
-<<<<<<< HEAD
     # 응답 객체 설정
-=======
-    # pc, mobile 구분
-    request.state.is_mobile = False
-    request.state.device = ""  # pc 의 기본값은 "" 이고, mobile 은 "mobile" 로 설정
-
-    user_agent = request.headers.get("User-Agent", "")
-    ua = parse(user_agent)
-    if ua.is_mobile or ua.is_tablet:  # 모바일과 태블릿에서 접속하면 모바일로 간주
-        request.state.is_mobile = True
-
-    if not IS_RESPONSIVE:  # 적응형
-        # 반응형이 아니라면 모바일 접속은 mobile 로, 그 외 접속은 desktop 으로 간주
-        if request.state.is_mobile:
-            request.state.device = "mobile"
-
-    # 에디터 전역변수
-    request.state.editor = config.cf_editor
-    request.state.use_editor = True if config.cf_editor else False
-    
-    # 쿠키도메인 전역변수
-    request.state.cookie_domain = os.getenv("COOKIE_DOMAIN", "")
-
->>>>>>> ace0246c
     response: Response = await call_next(request)
 
     # 자동로그인 쿠키 재설정
