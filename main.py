import datetime 
from datetime import timedelta
import re
from fastapi import FastAPI, Depends, Request, Form
from fastapi.templating import Jinja2Templates
from fastapi.responses import HTMLResponse, RedirectResponse, Response
from fastapi.staticfiles import StaticFiles
from jinja2 import Environment, FileSystemLoader
from database import engine, get_db, SessionLocal
from sqlalchemy.orm import Session
from starlette.middleware.sessions import SessionMiddleware
from common import *
from user_agents import parse
import os
import models

# models.Base.metadata.create_all(bind=engine)

app = FastAPI()
app.mount("/static", StaticFiles(directory="static"), name="static")
app.mount("/data", StaticFiles(directory="data"), name="data")
templates = Jinja2Templates(directory=TEMPLATES_DIR)
templates.env.globals['getattr'] = getattr
templates.env.globals["get_poll"] = get_poll
templates.env.globals["get_popular_list"] = get_popular_list
templates.env.globals["generate_token"] = generate_token

from _admin.admin import router as admin_router
from _bbs.board import router as board_router
from _bbs.login import router as login_router
from _bbs.register import router as register_router
from _bbs.content import router as content_router
from _bbs.faq import router as faq_router
from _bbs.qa import router as qa_router
from _bbs.menu import router as menu_router
from _bbs.memo import router as memo_router
<<<<<<< HEAD
from _bbs.ajax_autosave import router as autosave_router
=======
from _bbs.poll import router as poll_router
>>>>>>> a98f9830

import _user.user_router 

app.include_router(admin_router, prefix="/admin", tags=["admin"])
app.include_router(board_router, prefix="/board", tags=["board"])
app.include_router(login_router, prefix="/bbs", tags=["login"])
app.include_router(register_router, prefix="/bbs", tags=["register"])
app.include_router(content_router, prefix="/content", tags=["content"])
app.include_router(faq_router, prefix="/faq", tags=["faq"])
app.include_router(qa_router, prefix="/qa", tags=["qa"])
app.include_router(menu_router, prefix="/menu", tags=["menu"])
app.include_router(memo_router, prefix="/memo", tags=["memo"])
<<<<<<< HEAD
app.include_router(autosave_router, prefix="/bbs/ajax", tags=["autosave"])
=======
app.include_router(poll_router, prefix="/poll", tags=["poll"])
>>>>>>> a98f9830

# is_mobile = False
# user_device = 'pc'

# 항상 실행해야 하는 미들웨어
@app.middleware("http")
async def main_middleware(request: Request, call_next):

    ### 미들웨어가 여러번 실행되는 것을 막는 코드 시작    
    # 요청의 경로를 얻습니다.
    path = request.url.path
    # 경로가 정적 파일에 대한 것이 아닌지 확인합니다 (css, js, 이미지 등).
    if (path.startswith('/static') or path.endswith(('.css', '.js', '.jpg', '.png', '.gif', '.webp'))):
        response = await call_next(request)
        return response
    ### 미들웨어가 여러번 실행되는 것을 막는 코드 끝
    
    member = None

    db: Session = SessionLocal()
    config = db.query(models.Config).first()
    request.state.config = config

    is_super_admin = False
    ss_mb_id = request.session.get("ss_mb_id", "")
    if ss_mb_id:
        member = db.query(models.Member).filter(models.Member.mb_id == ss_mb_id).first()
        if member:
            if member.mb_intercept_date or member.mb_leave_date: # 차단 되었거나, 탈퇴한 회원이면 세션 초기화
                request.session["ss_mb_id"] = ""
                member = None
            elif member.mb_today_login.strftime("%Y-%m-%d") != TIME_YMD:  # 오늘 처음 로그인 이라면
                # if member.mb_today_login[:10] != TIME_YMD: # 오늘 처음 로그인 이라면
                # 첫 로그인 포인트 지급
                insert_point(request, member.mb_id, config.cf_login_point, TIME_YMD + " 첫로그인", "@login", member.mb_id, TIME_YMD)
                # 오늘의 로그인이 될 수도 있으며 마지막 로그인일 수도 있음
                # 해당 회원의 접근일시와 IP 를 저장
                member.mb_today_login = TIME_YMDHIS
                member.mb_login_ip = request.client.host
                db.commit()
            # 최고관리자인지 확인
            if config.cf_admin == member.mb_id:
                is_super_admin = True
            
    else:
        cookie_mb_id = request.cookies.get("ck_mb_id")
        if cookie_mb_id:
            cookie_mb_id = re.sub("[^a-zA-Z0-9_]", "", cookie_mb_id)[:20] # 쿠키에 저장된 아이디에서 영문자,숫자,_ 20글자 얻는다.
        if cookie_mb_id and cookie_mb_id.lower() != config.cf_admin.lower(): # 최고관리자 아이디라면 자동로그인 금지
            member = db.query(models.Member).filter(models.Member.mb_id == cookie_mb_id).first()
            if member and not (member.mb_intercept_date or member.mb_leave_date): # 차단 했거나 탈퇴한 회원이 아니면
                # 메일인증을 사용하고 메일인증한 시간이 있다면, 년도만 체크하여 시간이 있음을 확인
                if config.cf_use_email_certify and member.mb_email_certify[:2] != "00":
                    ss_mb_key  = session_member_key(request, member)
                    # 쿠키에 저장된 키와 여러가지 정보를 조합하여 만든 키가 일치한다면 로그인으로 간주
                    if request.cookies.get("ck_auto") == ss_mb_key:
                        request.session["ss_mb_id"] = cookie_mb_id
                        return RedirectResponse(url="/", status_code=302).set_cookie(key="ss_mb_id", value=cookie_mb_id, max_age=3600)
    
    request.state.is_super_admin = is_super_admin

    if request.method == "GET":
        request.state.sst = request.query_params.get("sst") if request.query_params.get("sst") else ""
        request.state.sod = request.query_params.get("sod") if request.query_params.get("sod") else ""
        request.state.sfl = request.query_params.get("sfl") if request.query_params.get("sfl") else ""
        request.state.stx = request.query_params.get("stx") if request.query_params.get("stx") else ""
        request.state.sca = request.query_params.get("sca") if request.query_params.get("sca") else ""
        request.state.page = request.query_params.get("page") if request.query_params.get("page") else ""
    else:
        request.state.sst = request._form.get("sst") if request._form and request._form.get("sst") else ""
        request.state.sod = request._form.get("sod") if request._form and request._form.get("sod") else ""
        request.state.sfl = request._form.get("sfl") if request._form and request._form.get("sfl") else ""
        request.state.stx = request._form.get("stx") if request._form and request._form.get("stx") else ""
        request.state.sca = request._form.get("sca") if request._form and request._form.get("sca") else ""
        request.state.page = request._form.get("page") if request._form and request._form.get("page") else ""
        
    # pc, mobile 구분
    request.state.is_mobile = False
    request.state.device = 'pc'
    
    if 'SET_DEVICE' in globals():
        if SET_DEVICE == 'mobile':
            request.state.is_mobile = True
            request.state.device = 'mobile'
    else:
        user_agent = request.headers.get("User-Agent", "")
        ua = parse(user_agent)
        if 'USE_MOBILE' in globals() and USE_MOBILE:
            if ua.is_mobile or ua.is_tablet: # 모바일과 태블릿에서 접속하면 모바일로 간주
                request.state.is_mobile = True
                request.state.device = 'mobile'
                
    # 로그인한 회원 정보
    request.state.login_member = member

    # 에디터 전역변수
    request.state.editor = config.cf_editor
    request.state.use_editor = True if config.cf_editor else False
                
    # request.state.context = {
    #     # "request": request,
    #     # "config": config,
    #     # "member": member,
    #     # "outlogin": outlogin.body.decode("utf-8"),
    # }      
    
    response = await call_next(request)

    # 접속자 기록
    vi_ip = request.client.host
    ck_visit_ip = request.cookies.get('ck_visit_ip', None)
    if ck_visit_ip != vi_ip:
        # 접속을 추적하는 쿠키 설정 및 접속 레코드 기록
        response.set_cookie('ck_visit_ip', vi_ip, max_age=86400)  # 쿠키를 하루 동안 유지
        # 접속 레코드 기록
        record_visit(request)
        
    # print("After request")

    return response

# 아래 app.add_middleware(...) 코드는 반드시 common 함수의 아래에 위치해야 함. 
# 안 그러면 아래와 같은 오류를 맛볼수 있음 ㅠㅠ
# AssertionError: SessionMiddleware must be installed to access request.session
app.add_middleware(SessionMiddleware, secret_key="secret", session_cookie="session", max_age=3600 * 3)


def get_member(mb_id, db: Session = Depends(get_db)):
    member = db.query(models.Member).filter(models.Member.mb_id == mb_id).first()
    return member

@app.get("/root")
def read_root():
    return {"Hello": "World"}


@app.get("/", response_class=HTMLResponse)
def index(request: Request, response: Response, db: Session = Depends(get_db)):
    
    context = {
        "request": request,
        # "outlogin": request.state.context["outlogin"],
        "latest": latest,
    }
    return templates.TemplateResponse(f"index.{request.state.device}.html", context)


# 최신글
def latest(skin_dir='', bo_table='', rows=10, subject_len=40, request: Request = None):

    if not skin_dir:
        skin_dir = 'basic'
    
    db = SessionLocal()
    board = db.query(models.Board).filter(models.Board.bo_table == bo_table).first()
    
    models.Write = dynamic_create_write_table(bo_table)
    writes = db.query(models.Write).filter(models.Write.wr_is_comment == False).order_by(models.Write.wr_num).limit(rows).all()
    for write in writes:
        write.is_notice = write.wr_id in board.bo_notice.split(",")
        write.subject = write.wr_subject[:subject_len]
        write.icon_hot = write.wr_hit >= 100
        write.icon_new = write.wr_datetime > (datetime.now() - timedelta(days=1))
        write.icon_file = write.wr_file
        write.icon_link = write.wr_link1 or write.wr_link2
        write.icon_reply = write.wr_reply
    
    context = {
        "request": request,
        "writes": writes,
        "bo_table": bo_table,
        "bo_subject": board.bo_subject,
    }
    temp = templates.TemplateResponse(f"latest/{skin_dir}.html", context)
    return temp.body.decode("utf-8")
<|MERGE_RESOLUTION|>--- conflicted
+++ resolved
@@ -1,4 +1,4 @@
-import datetime 
+import datetime
 from datetime import timedelta
 import re
 from fastapi import FastAPI, Depends, Request, Form
@@ -34,11 +34,8 @@
 from _bbs.qa import router as qa_router
 from _bbs.menu import router as menu_router
 from _bbs.memo import router as memo_router
-<<<<<<< HEAD
+from _bbs.poll import router as poll_router
 from _bbs.ajax_autosave import router as autosave_router
-=======
-from _bbs.poll import router as poll_router
->>>>>>> a98f9830
 
 import _user.user_router 
 
@@ -51,11 +48,8 @@
 app.include_router(qa_router, prefix="/qa", tags=["qa"])
 app.include_router(menu_router, prefix="/menu", tags=["menu"])
 app.include_router(memo_router, prefix="/memo", tags=["memo"])
-<<<<<<< HEAD
+app.include_router(poll_router, prefix="/poll", tags=["poll"])
 app.include_router(autosave_router, prefix="/bbs/ajax", tags=["autosave"])
-=======
-app.include_router(poll_router, prefix="/poll", tags=["poll"])
->>>>>>> a98f9830
 
 # is_mobile = False
 # user_device = 'pc'
