--- conflicted
+++ resolved
@@ -25,15 +25,10 @@
 
 app.mount("/static", StaticFiles(directory="static"), name="static")
 app.mount("/data", StaticFiles(directory="data"), name="data")
-<<<<<<< HEAD
 templates = Jinja2Templates(directory=TEMPLATES_DIR, extensions=["jinja2.ext.i18n"])
-templates.env.globals["outlogin"] = outlogin
 templates.env.globals["is_admin"] = is_admin
 templates.env.globals["generate_one_time_token"] = generate_one_time_token
 templates.env.filters["default_if_none"] = default_if_none
-=======
-templates = Jinja2Templates(directory=TEMPLATES_DIR)
->>>>>>> 2cd53e11
 
 from _admin.admin import router as admin_router
 from _bbs.board import router as board_router
@@ -144,16 +139,6 @@
                 request.state.is_mobile = True
                 request.state.device = 'mobile'
                 
-<<<<<<< HEAD
-    request.state.context = {
-        "request": request,
-        "config": config,
-        "member": member,
-        # "outlogin": outlogin.body.decode("utf-8"),
-    }
-
-    db.close()
-=======
     # 로그인한 회원 정보
     request.state.login_member = member
                 
@@ -163,8 +148,7 @@
     #     # "member": member,
     #     # "outlogin": outlogin.body.decode("utf-8"),
     # }      
-    
->>>>>>> 2cd53e11
+    db.close()
     response = await call_next(request)
 
     # 접속자 기록
