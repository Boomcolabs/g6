--- conflicted
+++ resolved
@@ -24,6 +24,14 @@
 from PIL import Image
 from user_agents import parse
 import base64
+from dotenv import load_dotenv
+import smtplib
+import threading
+from email.mime.text import MIMEText
+from email.mime.multipart import MIMEMultipart
+
+
+load_dotenv()
 
 
 # 전역변수 선언(global variables)
@@ -1353,7 +1361,6 @@
         return ''
 
 
-<<<<<<< HEAD
 class StringEncrypt:
     def __init__(self, salt=''):
         if not salt:
@@ -1401,7 +1408,8 @@
 
 # decrypted_text = enc.decrypt(encrypted_text)
 # print(decrypted_text)
-=======
+
+
 class MyTemplates(Jinja2Templates):
     """
     Jinja2Template 설정 클래스
@@ -1503,4 +1511,6 @@
         for file in os.listdir(self.cache_dir):
             if file.startswith(prefix):
                 os.remove(os.path.join(self.cache_dir, file))
->>>>>>> 58599f78
+                
+               
+                
