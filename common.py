import hashlib
import os
import re
from typing import List, Optional
import uuid
import PIL
import shutil
from fastapi import Query, Request, HTTPException, UploadFile
from fastapi.templating import Jinja2Templates
from markupsafe import Markup, escape
from passlib.context import CryptContext
from sqlalchemy import Index, asc, desc, and_, or_, func, extract
from sqlalchemy.orm import load_only, Session
from models import Config, Member, Memo, Board, Group, Point, Popular, Visit, VisitSum
from models import WriteBaseModel
from database import SessionLocal, engine, DB_TABLE_PREFIX
from datetime import datetime, timedelta, date, time
import json
from PIL import Image
from user_agents import parse

# 전역변수 선언(global variables)
TEMPLATES = "templates"
EDITOR_PATH = f"{TEMPLATES}/editor"

def get_theme_from_db(config=None):
    # main.py 에서 config 를 인수로 받아서 사용
    if not config:
        db: Session = SessionLocal()
        config = db.query(Config).first()
    theme = config.cf_theme if config and config.cf_theme else "basic"
    theme_path = f"{TEMPLATES}/{theme}"
    
    # Check if the directory exists
    if not os.path.exists(theme_path):
        theme_path = f"{TEMPLATES}/basic"
    
    return theme_path

TEMPLATES_DIR = get_theme_from_db()
ADMIN_TEMPLATES_DIR = "_admin/templates"

SERVER_TIME = datetime.now()
TIME_YMDHIS = SERVER_TIME.strftime("%Y-%m-%d %H:%M:%S")
TIME_YMD = TIME_YMDHIS[:10]

# pc 설정 시 모바일 기기에서도 PC화면 보여짐
# mobile 설정 시 PC에서도 모바일화면 보여짐
# both 설정 시 접속 기기에 따른 화면 보여짐 (pc에서 접속하면 pc화면을, mobile과 tablet에서 접속하면 mobile 화면)
SET_DEVICE = 'both'

# mobile 을 사용하지 않을 경우 False 로 설정
USE_MOBILE = True
    

def hash_password(password: str):
    '''
    비밀번호를 해시화하여 반환하는 함수
    '''
    pwd_context = CryptContext(schemes=["bcrypt"], deprecated="auto")
    return pwd_context.hash(password)  


def verify_password(plain_password, hashed_passwd):
    '''
    입력한 비밀번호와 해시화된 비밀번호를 비교하여 일치 여부를 반환하는 함수
    '''
    pwd_context = CryptContext(schemes=["bcrypt"], deprecated="auto")
    return pwd_context.verify(plain_password, hashed_passwd)  

# 동적 모델 캐싱: 모델이 이미 생성되었는지 확인하고, 생성되지 않았을 경우에만 새로 생성하는 방법입니다. 
# 이를 위해 간단한 전역 딕셔너리를 사용하여 이미 생성된 모델을 추적할 수 있습니다.
_created_models = {}

# 동적 게시판 모델 생성
def dynamic_create_write_table(table_name: str, create_table: bool = False):
    '''
    WriteBaseModel 로 부터 게시판 테이블 구조를 복사하여 동적 모델로 생성하는 함수
    인수의 table_name 에서는 DB_TABLE_PREFIX + 'write_' 를 제외한 테이블 이름만 입력받는다.
    Create Dynamic Write Table Model from WriteBaseModel
    '''
    # 이미 생성된 모델 반환
    if table_name in _created_models:
        return _created_models[table_name]
    
    class_name = "Write" + table_name.capitalize()
    DynamicModel = type(
        class_name, 
        (WriteBaseModel,), 
        {   
            "__tablename__": DB_TABLE_PREFIX + 'write_' + table_name,
            "__table_args__": (
                Index(f'idx_wr_num_reply_{table_name}', 'wr_num', 'wr_reply'),
                Index(f'idex_wr_is_comment_{table_name}', 'wr_is_comment'),
                {"extend_existing": True}),
        }
    )
    # 게시판 추가시 한번만 테이블 생성
    if (create_table):
        DynamicModel.__table__.create(bind=engine, checkfirst=True)
    # 생성된 모델 캐싱
    _created_models[table_name] = DynamicModel
    return DynamicModel

def get_real_client_ip(request: Request):
    '''
    클라이언트의 IP 주소를 반환하는 함수
    '''
    if 'X-Forwarded-For' in request.headers:
        return request.headers.getlist("X-Forwarded-For")[0].split(',')[0]
    return request.remote_addr    


def session_member_key(request: Request, member: Member):
    '''
    세션에 저장할 회원의 고유키를 생성하여 반환하는 함수
    '''
    mb_datetime_str = member.mb_datetime.strftime('%Y-%m-%d %H:%M:%S')
    ss_mb_key = hashlib.md5((mb_datetime_str + get_real_client_ip(request) + request.headers.get('User-Agent')).encode()).hexdigest()
    return ss_mb_key


# 회원레벨을 SELECT 형식으로 얻음
def get_member_level_select(id: str, start: int, end: int, selected: int, event=''):
    html_code = []
    html_code.append(f'<select id="{id}" name="{id}" {event}>')
    for i in range(start, end+1):
        html_code.append(f'<option value="{i}" {"selected" if i == selected else ""}>{i}</option>')
    html_code.append('</select>')
    return ''.join(html_code)

    
# skin_gubun(new, search, connect, faq 등) 에 따른 스킨을 SELECT 형식으로 얻음
def get_skin_select(skin_gubun, id, selected, event='', device='pc'):
    skin_path = TEMPLATES_DIR + f"/{skin_gubun}/{device}"
    html_code = []
    html_code.append(f'<select id="{id}" name="{id}" {event}>')
    html_code.append(f'<option value="">선택</option>')
    for skin in os.listdir(skin_path):
        # print(f"{skin_path}/{skin}")
        if os.path.isdir(f"{skin_path}/{skin}"):
            html_code.append(f'<option value="{skin}" {"selected" if skin == selected else ""}>{skin}</option>')
    html_code.append('</select>')
    return ''.join(html_code)


# DHTML 에디터를 SELECT 형식으로 얻음
def get_editor_select(id, selected):
    html_code = []
    html_code.append(f'<select id="{id}" name="{id}">')
    if id == 'bo_select_editor':
        html_code.append(f'<option value="" {"selected" if selected == "" else ""}>기본환경설정의 에디터 사용</option>')
    else:
        html_code.append(f'<option value="">사용안함</option>')
    for editor in os.listdir("static/plugin/editor"):
        if editor == 'textarea':
            continue
        if os.path.isdir(f"static/plugin/editor/{editor}"):
            html_code.append(f'<option value="{editor}" {"selected" if editor == selected else ""}>{editor}</option>')
    html_code.append('</select>')
    return ''.join(html_code)


# 회원아이디를 SELECT 형식으로 얻음
def get_member_id_select(id, level, selected, event=''):
    db = SessionLocal()
    # 테이블에서 지정된 필드만 가져 오는 경우 load_only("field1", "field2") 함수를 사용 
    members = db.query(Member).options(load_only("mb_id")).filter(Member.mb_level >= level).all()
    html_code = []
    html_code.append(f'<select id="{id}" name="{id}" {event}><option value="">선택하세요</option>')
    for member in members:
        html_code.append(f'<option value="{member.mb_id}" {"selected" if member.mb_id == selected else ""}>{member.mb_id}</option>')
    html_code.append('</select>')
    return ''.join(html_code)


# 필드에 저장된 값과 기본 값을 비교하여 selected 를 반환
# def get_selected(field_value, value):
#     if field_value is None or value is None or field_value == '' or value == '':
#         return ''
#     if isinstance(value, int) or (isinstance(value, str) and value.isdigit()):
#         return ' selected="selected"' if (int(field_value) == int(value)) else ''
#     return ' selected="selected"' if (field_value == value) else ''

def get_selected(field_value, value):
    if field_value is None or value is None or field_value == '' or value == '':
        return ''
    if (isinstance(field_value, str) and field_value.isdigit()) and \
       (isinstance(value, int) or (isinstance(value, str) and value.isdigit())):
        return ' selected="selected"' if int(field_value) == int(value) else ''
    return ' selected="selected"' if field_value == value else ''


def option_array_checked(option, arr=[]):
    checked = ''
    if not isinstance(arr, list):
        arr = arr.split(',')
    if arr and option in arr:
        checked = 'checked="checked"'
    return checked


def get_group_select(id, selected='', event=''):
    db = SessionLocal()
    groups = db.query(Group).order_by(Group.gr_id).all()
    str = f'<select id="{id}" name="{id}" {event}>\n'
    for i, group in enumerate(groups):
        if i == 0:
            str += '<option value="">선택</option>'
        str += option_selected(group.gr_id, selected, group.gr_subject)
    str += '</select>'
    return str


def option_selected(value, selected, text=''):
    if not text:
        text = value
    if value == selected:
        return f'<option value="{value}" selected="selected">{text}</option>\n'
    else:
        return f'<option value="{value}">{text}</option>\n'
    
    
from urllib.parse import urlencode


def subject_sort_link(request: Request, column: str, query_string: str ='', flag: str ='asc'):
    # 현재 상태에서 sst, sod, sfl, stx, sca, page 값을 가져온다.
    sst = request.state.sst if request.state.sst is not None else ""
    sod = request.state.sod if request.state.sod is not None else ""
    sfl = request.state.sfl if request.state.sfl is not None else ""
    stx = request.state.stx if request.state.stx is not None else ""
    sca = request.state.sca if request.state.sca is not None else ""
    page = request.state.page if request.state.page is not None else "" 
    
    # q1에는 column 값을 추가한다.
    q1 = f"sst={column}"

    if flag == 'asc':
        # flag가 'asc'인 경우, q2에 'sod=asc'를 할당한다.
        q2 = 'sod=asc'
        if sst == column:
            if sod == 'asc':
                # 현재 상태에서 sst와 col이 같고 sod가 'asc'인 경우, q2를 'sod=desc'로 변경한다.
                q2 = 'sod=desc'
    else:
        # flag가 'asc'가 아닌 경우, q2에 'sod=desc'를 할당한다.
        q2 = 'sod=desc'
        if sst == column:
            if sod == 'desc':
                # 현재 상태에서 sst와 col이 같고 sod가 'desc'인 경우, q2를 'sod=asc'로 변경한다.
                q2 = 'sod=asc'

    # query_string, q1, q2를 arr_query 리스트에 추가한다.
    arr_query = []
    arr_query.append(query_string)
    arr_query.append(q1)
    arr_query.append(q2)

    # sfl, stx, sca, page 값이 None이 아닌 경우, 각각의 값을 arr_query에 추가한다.
    if sfl is not None:
        arr_query.append(f'sfl={sfl}')
    if stx is not None:
        arr_query.append(f'stx={stx}')
    if sca is not None:
        arr_query.append(f'sca={sca}')
    if page is not None:
        arr_query.append(f'page={page}')

    # arr_query의 첫 번째 요소를 제외한 나머지 요소를 '&'로 연결하여 qstr에 할당한다.
    qstr = '&'.join(arr_query[1:]) if arr_query else ''
    # qstr을 '&'로 분리하여 pairs 리스트에 저장한다.
    pairs = qstr.split('&')

    # params 딕셔너리를 생성한다.
    params = {}

    # pairs 리스트의 각 요소를 '='로 분리하여 key와 value로 나누고, value가 빈 문자열이 아닌 경우 params에 추가한다.
    for pair in pairs:
        if '=' in pair:
            key, value = pair.split('=')
            if value != '':
                params[key] = value

    # qstr을 쿼리 문자열로 사용하여 링크를 생성하고 반환한다.
    return f'<a href="?{qstr}">'

# 함수 테스트
# print(subject_sort_link('title', query_string='type=list', flag='asc', sst='title', sod='asc', sfl='category', stx='example', page=2))


def get_admin_menus():
    '''
    1, 2단계로 구분된 관리자 메뉴 json 파일이 있으면 load 하여 반환하는 함수
    '''
    files = [
        "_admin/admin_menu_bbs.json",
        "_admin/admin_menu_shop.json",
        "_admin/admin_menu_sms.json"
    ]
    menus = {}
    for file_path in files:
        if os.path.exists(file_path):
            with open(file_path, "r", encoding="utf-8") as file:
                menus.update(json.load(file))
    return menus


def get_head_tail_img(dir: str, filename: str):
    '''
    게시판의 head, tail 이미지를 반환하는 함수
    '''
    img_path = os.path.join('data', dir, filename)  # 변수명 변경
    img_exists = os.path.exists(img_path)
    width = None
    
    if img_exists:
        try:
            with Image.open(img_path) as img_file:
                width = img_file.width
                if width > 750:
                    width = 750
        except PIL.UnidentifiedImageError:
            # 이미지를 열 수 없을 때의 처리
            img_exists = False
            print(f"Error: Cannot identify image file '{img_path}'")
    
    return {
        "img_exists": img_exists,
        "img_url": os.path.join('/data', dir, filename) if img_exists else None,
        "width": width
    }
    
def now():
    '''
    현재 시간을 반환하는 함수
    '''
    return datetime.now().timestamp()

import cachetools

# 캐시 크기와 만료 시간 설정
cache = cachetools.TTLCache(maxsize=10000, ttl=3600)

# def generate_one_time_token():
#     '''
#     1회용 토큰을 생성하여 반환하는 함수
#     '''
#     token = os.urandom(24).hex()
#     cache[token] = 'valid'
#     return token


# def validate_one_time_token(token):
#     '''
#     1회용 토큰을 검증하는 함수
#     '''
#     if token in cache:
#         del cache[token]
#         return True
#     return False


def generate_one_time_token(action: str = 'create'):
    '''
    1회용 토큰을 생성하여 반환하는 함수
    action : 'insert', 'update', 'delete' ...
    '''
    token = os.urandom(24).hex()
    cache[token] = {'status': 'valid', 'action': action}
    return token


def validate_one_time_token(token, action: str = 'create'):
    '''
    1회용 토큰을 검증하는 함수
    '''
    token_data = cache.get(token)
    if token_data and token_data.get("action") == action:
        del cache[token]
        return True
    return False


def validate_token_or_raise(token: str = None):
    """토큰을 검증하고 예외를 발생시키는 함수"""
    if not validate_one_time_token(token):
        raise HTTPException(status_code=403, detail="Invalid token.")


def get_client_ip(request: Request):
    '''
    클라이언트의 IP 주소를 반환하는 함수 (PHP의 $_SERVER['REMOTE_ADDR'])
    '''
    x_forwarded_for = request.headers.get("X-Forwarded-For")
    if x_forwarded_for:
        # X-Forwarded-For can be a comma-separated list of IPs.
        # The client's requested IP will be the first one.
        client_ip = x_forwarded_for.split(",")[0]
    else:
        client_ip = request.client.host
    return {"client_ip": client_ip}


def make_directory(directory: str):
    """이미지 경로 체크 및 생성

    Args:
        directory (str): 이미지 경로
    """
    if not os.path.exists(directory):
        os.makedirs(directory)


def delete_image(directory: str, filename: str, delete: bool = True):
    """이미지 삭제 처리 함수

    Args:
        directory (str): 경로
        filename (str): 파일이름
        delete (bool): 삭제여부. Defaults to True.
    """
    if delete:
        file_path = f"{directory}{filename}"
        if os.path.exists(file_path):
            os.remove(file_path)


def save_image(directory: str, filename: str, file: UploadFile):
    """이미지 저장 처리 함수

    Args:
        directory (str): 경로
        filename (str): 파일이름
        file (UploadFile): 파일 ojbect
    """
    if file and file.filename:
        with open(f"{directory}{filename}", "wb") as buffer:
            shutil.copyfileobj(file.file, buffer)
            

def generate_query_string(request: Request):
    search_fields = {}
    if request.method == "GET":
        search_fields = {
            'sst': request.query_params.get("sst"),
            'sod': request.query_params.get("sod"),
            'sfl': request.query_params.get("sfl"),
            'stx': request.query_params.get("stx"),
            'sca': request.query_params.get("sca"),
            # 'page': request.query_params.get("page")
        }
    else:
        search_fields = {
            'sst': request._form.get("sst") if request._form else "",
            'sod': request._form.get("sod") if request._form else "",
            'sfl': request._form.get("sfl") if request._form else "",
            'stx': request._form.get("stx") if request._form else "",
            'sca': request._form.get("sca") if request._form else "",
            # 'page': request._form.get("page") if request._form else ""
        }    
        
    # None 값을 제거
    search_fields = {k: v for k, v in search_fields.items() if v is not None}

    return urlencode(search_fields)    
            

def query_string(request: Request):
    search_fields = {}
    if request.method == "GET":
        search_fields = {
            'sst': request.query_params.get("sst"),
            'sod': request.query_params.get("sod"),
            'sfl': request.query_params.get("sfl"),
            'stx': request.query_params.get("stx"),
            'sca': request.query_params.get("sca"),
            # 'page': request.query_params.get("page")
        }
    else:
        search_fields = {
            'sst': request._form.get("sst") if request._form else "",
            'sod': request._form.get("sod") if request._form else "",
            'sfl': request._form.get("sfl") if request._form else "",
            'stx': request._form.get("stx") if request._form else "",
            'sca': request._form.get("sca") if request._form else "",
            # 'page': request._form.get("page") if request._form else ""
        }    
        
    # None 값을 제거
    search_fields = {k: v for k, v in search_fields.items() if v is not None}

    return urlencode(search_fields)    

        
# 파이썬의 내장함수인 list 와 이름이 충돌하지 않도록 변수명을 lst 로 변경함
def get_from_list(lst, index, default=0):
    if lst is None:
        return default
    try:
        return 1 if index in lst else default
    except (TypeError, IndexError):
        return default


# 그누보드5 get_paging() 함수와 다른점
# 1. 인수에서 write_pages 삭제
# 2. 인수에서 total_page 대신 total_count 를 사용함

# current_page : 현재 페이지
# total_count : 전체 레코드 수
# add_url : 페이지 링크의 추가 URL
def get_paging(request: Request, current_page, total_count, add_url=""):
    config = request.state.config
    url_prefix = request.url
    
    try:
        current_page = int(current_page)
    except ValueError:
        # current_page가 정수로 변환할 수 없는 경우 기본값으로 1을 사용하도록 설정
        current_page = 1
    total_count = int(total_count)

    # 한 페이지당 라인수
    page_rows = config.cf_mobile_page_rows if request.state.is_mobile and config.cf_mobile_page_rows else config.cf_page_rows
    # 페이지 표시수
    page_count = config.cf_mobile_pages if request.state.is_mobile and config.cf_mobile_pages else config.cf_write_pages
    
    # 올바른 total_pages 계산 (올림처리)
    total_pages = (total_count + page_rows - 1) // page_rows
    
    # print(page_rows, page_count, total_pages)
    
    # 페이지 링크 목록 초기화
    page_links = []
    
    start_page = ((current_page - 1) // page_count) * page_count + 1
    end_page = start_page + page_count - 1

    # # 중앙 페이지 계산
    middle = page_count // 2
    start_page = max(1, current_page - middle)
    end_page = min(total_pages, start_page + page_count - 1)
    
    # 처음 페이지 링크 생성
    if current_page > 1:
        start_url = f"{url_prefix.include_query_params(page=1)}{add_url}"
        page_links.append(f'<a href="{start_url}" class="pg_page pg_start" title="처음 페이지">처음</a>')

    # 이전 페이지 구간 링크 생성
    if start_page > 1:
        prev_page = max(current_page - page_count, 1) 
        prev_url = f"{url_prefix.include_query_params(page=prev_page)}{add_url}"
        page_links.append(f'<a href="{prev_url}" class="pg_page pg_prev" title="이전 구간">이전</a>')

    # 페이지 링크 생성
    for page in range(start_page, end_page + 1):
        page_url = f"{url_prefix.include_query_params(page=page)}{add_url}"
        if page == current_page:
            page_links.append(f'<a href="{page_url}"><strong class="pg_current" title="현재 {page} 페이지">{page}</strong></a>')
        else:
            page_links.append(f'<a href="{page_url}" class="pg_page" title="{page} 페이지">{page}</a>')

    # 다음 페이지 구간 링크 생성
    if total_pages > end_page:
        next_page = min(current_page + page_count, total_pages)
        next_url = f"{url_prefix.include_query_params(page=next_page)}{add_url}"
        page_links.append(f'<a href="{next_url}" class="pg_page pg_next" title="다음 구간">다음</a>')
    
    # 마지막 페이지 링크 생성        
    if current_page < total_pages:
        end_url = f"{url_prefix.include_query_params(page=total_pages)}{add_url}"
        page_links.append(f'<a href="{end_url}" class="pg_page pg_end" title="마지막 페이지">마지막</a>')

    # 페이지 링크 목록을 문자열로 변환하여 반환
    return '<nav class="pg_wrap"><span class="pg">' + ''.join(page_links) + '</span></nav>'


def extract_browser(user_agent):
    # 사용자 에이전트 문자열에서 브라우저 정보 추출
    # 여기에 필요한 정규 표현식 또는 분석 로직을 추가
    # 예를 들어, 단순히 "Mozilla/5.0" 문자열을 추출하는 예제
    browser_match = re.search(r"Mozilla/5.0", user_agent)
    if browser_match:
        return "Mozilla/5.0"
    else:
        return "Unknown"
    
from ua_parser import user_agent_parser    
    

# 접속 레코드 기록 로직을 처리하는 함수
def record_visit(request: Request):
    vi_ip = request.client.host
    
    # 세션 생성
    db = SessionLocal()

    # 오늘의 접속이 이미 기록되어 있는지 확인
    existing_visit = db.query(Visit).filter(Visit.vi_date == date.today(), Visit.vi_ip == vi_ip).first()

    if not existing_visit:
        
        #$tmp_row = sql_fetch(" select max(vi_id) as max_vi_id from {$g5['visit_table']} ");
        tmp_row = db.query(func.max(Visit.vi_id).label("max_vi_id")).first()
        max_vi_id = tmp_row.max_vi_id if tmp_row.max_vi_id else 0
        max_vi_id = max_vi_id + 1
        
        # 새로운 접속 레코드 생성
        referer = request.headers.get("referer", "")
        user_agent = request.headers.get("User-Agent", "")
        ua = parse(user_agent)
        browser = ua.browser.family
        os = ua.os.family
        device = 'pc' if ua.is_pc else 'mobile' if ua.is_mobile else 'tablet' if ua.is_tablet else 'unknown'
            
        visit = Visit(
            vi_id=max_vi_id,
            vi_ip=vi_ip,
            vi_date=date.today(),
            vi_time=datetime.now().time(),
            vi_referer=referer,
            vi_agent=user_agent,
            vi_browser=browser,
            vi_os=os,
            vi_device=device,   
        )
        db.add(visit)
        db.commit()

        # VisitSum 테이블 업데이트
        visit_count_today = db.query(func.count(Visit.vi_id)).filter(Visit.vi_date == date.today()).scalar()

        visit_sum = db.query(VisitSum).filter(VisitSum.vs_date == date.today()).first()
        if visit_sum:
            visit_sum.vs_count = visit_count_today
        else:
            visit_sum = VisitSum(vs_date=date.today(), vs_count=visit_count_today)

        db.add(visit_sum)
        db.commit()

    db.close()            
    
    
# 공통 쿼리 파라미터를 받는 함수를 정의합니다.
def common_search_query_params(
        sst: str = Query(default=""), 
        sod: str = Query(default=""), 
        sfl: str = Query(default=""), 
        stx: str = Query(default=""), 
        current_page: str = Query(default="1", alias="page")
        ):
    '''
    공통 쿼리 파라미터를 받는 함수
    '''
    try:
        current_page = int(current_page)
    except ValueError:
        # current_page가 정수로 변환할 수 없는 경우 기본값으로 1을 사용하도록 설정
        current_page = 1
    return {"sst": sst, "sod": sod, "sfl": sfl, "stx": stx, "current_page": current_page}


def select_query(request: Request, table_model, search_params: dict, 
        same_search_fields: Optional[List[str]] = "", # 값이 완전히 같아야지만 필터링 '검색어'
        prefix_search_fields: Optional[List[str]] = "", # 뒤에 %를 붙여서 필터링 '검색어%'
        default_sod: str = "asc",
        # default_sst: Optional[List[str]] = [],
        default_sst: str = "",
    ):
    config = request.state.config
    
    records_per_page = config.cf_page_rows

    db = SessionLocal()
    query = db.query(table_model)
    
    # # sod가 제공되면, 해당 열을 기준으로 정렬을 추가합니다.
    # if search_params['sst'] is not None and search_params['sst'] != "":
    #     # if search_params['sod'] == "desc":
    #     #     query = query.order_by(desc(getattr(table_model, search_params['sst'])))
    #     # else:
    #     #     query = query.order_by(asc(getattr(table_model, search_params['sst'])))
    #     if search_params.get('sod', default_sod) == "desc":  # 수정된 부분
    #         query = query.order_by(desc(getattr(table_model, search_params['sst'])))
    #     else:
    #         query = query.order_by(asc(getattr(table_model, search_params['sst'])))

    # 'sst' 매개변수가 제공되지 않거나 빈 문자열인 경우, default_sst를 사용합니다.
    sst = search_params.get('sst', default_sst) or default_sst
    
    # sod가 제공되면, 해당 열을 기준으로 정렬을 추가합니다.
    if sst:
        sod = search_params.get('sod', default_sod) or default_sod
        # sst 가 배열인 경우, 여러 열을 기준으로 정렬을 추가합니다.
        if isinstance(sst, list):
            for sort_attribute in sst:
                sort_column = getattr(table_model, sort_attribute)
                if sod == "desc":
                    query = query.order_by(desc(sort_column))
                else:
                    query = query.order_by(asc(sort_column))
        else:
            if sod == "desc":
                query = query.order_by(desc(getattr(table_model, sst)))
            else:
                query = query.order_by(asc(getattr(table_model, sst)))
        
            
    # sfl과 stx가 제공되면, 해당 열과 값으로 추가 필터링을 합니다.
    if search_params['sfl'] is not None and search_params['stx'] is not None:
        if hasattr(table_model, search_params['sfl']):  # sfl이 Table에 존재하는지 확인
            # if search_params['sfl'] in ["mb_level"]:
            if search_params['sfl'] in same_search_fields:
                query = query.filter(getattr(table_model, search_params['sfl']) == search_params['stx'])
            elif search_params['sfl'] in prefix_search_fields:
                query = query.filter(getattr(table_model, search_params['sfl']).like(f"{search_params['stx']}%"))
            else:
                query = query.filter(getattr(table_model, search_params['sfl']).like(f"%{search_params['stx']}%"))

    # 페이지 번호에 따른 offset 계산
    offset = (search_params['current_page'] - 1) * records_per_page
    # 최종 쿼리 결과를 가져옵니다.
    rows = query.offset(offset).limit(records_per_page).all()
    # # 전체 레코드 개수 계산
    # # total_count = query.count()
    return {
        "rows": rows,
        "total_count": query.count(),
    }
    

# 회원 레코드 얻기    
# fields : 가져올 필드, 예) "mb_id, mb_name, mb_nick"
def get_member(mb_id: str, fields: str = '*'):
    db = SessionLocal()
    return db.query(Member).options(load_only(fields)).filter_by(mb_id=mb_id).first()
    

# 포인트 부여    
def insert_point(request: Request, mb_id: str, point: int, content: str = '', rel_table: str = '', rel_id: str = '', rel_action: str = '', expire: int = 0):
    config = request.state.config
    
    # 포인트를 사용하지 않는다면 종료
    if not config.cf_use_point:
        return 0
    
    # 포인트가 없다면 업데이트를 할 필요가 없으므로 종료
    if point == 0:
        return 0
    
    # 회원아이디가 없다면 종료
    if mb_id == '':
        return 0
    
    # 회원정보가 없다면 종료
    db = SessionLocal()
    
    member = db.query(Member).filter_by(mb_id=mb_id).first()
    if not member:
        return 0
    
    mb_point = get_point_sum(request, mb_id)

    
    if rel_table or rel_id or rel_action:
        record_count = db.query(Point).filter(
            and_(
                Point.mb_id == mb_id,
                Point.po_rel_table == rel_table,
                Point.po_rel_id == rel_id,
                Point.po_rel_action == rel_action
            )
        ).count()
        if record_count:
            return -1
        
    # 포인트 건별 생성
    po_expire_date = '9999-12-31'
    # po_expire_date = datetime.strptime('9999-12-31', '%Y-%m-%d')
    if config.cf_point_term > 0:
        if expire > 0:
            po_expire_date = (SERVER_TIME + timedelta(days=expire-1)).strftime('%Y-%m-%d')
        else:
            po_expire_date = (SERVER_TIME + timedelta(days=config.cf_point_term - 1)).strftime('%Y-%m-%d')
            
    po_expired = 0
    if point < 0:
        po_expired = 1
        po_expire_date = TIME_YMD
    po_mb_point = mb_point + point
    
    new_point = Point(
        mb_id=mb_id,
        po_datetime=TIME_YMDHIS,
        po_content=content,
        po_point=point,
        po_use_point=0,
        po_mb_point=po_mb_point,
        po_expired=po_expired,
        po_expire_date=po_expire_date,
        po_rel_table=rel_table,
        po_rel_id=rel_id,
        po_rel_action=rel_action
    )
    db.add(new_point)
    db.commit()
    
    # filter_by 는 filter 에 비해 기능이 제한적임    
    db.query(Member).filter_by(mb_id=mb_id).update({Member.mb_point: po_mb_point})
    # db.query(Member).filter(Member.mb_id == mb_id).update({Member.mb_point: po_mb_point})
    db.commit()

    return 1


# 소멸 포인트 얻기
def get_expire_point(request: Request, mb_id: str):
    config = request.state.config
    
    if  config.cf_point_term <= 0:
        return 0
    
    db = SessionLocal()
    
    point_sum = db.query(func.sum(Point.po_point - Point.po_use_point)).filter_by(mb_id=mb_id, po_expired=False).filter(Point.po_expire_date < datetime.now()).scalar()
    return point_sum if point_sum else 0


# 포인트 내역 합계
def get_point_sum(request: Request, mb_id: str):
    config = request.state.config
    
    db = SessionLocal()
    
    if config.cf_point_term > 0:
        expire_point = get_expire_point(request, mb_id)
        if expire_point > 0:
            mb = get_member(mb_id, 'mb_point')
            point = expire_point * (-1)
            new_point = Point(
                mb_id=mb_id,
                po_datetime=TIME_YMDHIS,
                po_content='포인트 소멸',
                po_point=expire_point * (-1),
                po_use_point=0,
                po_mb_point=mb.mb_point + point,
                po_expired=1,
                po_expire_date=TIME_YMD,
                po_rel_table='@expire',
                po_rel_id=mb_id,
                po_rel_action='expire-' + str(uuid.uuid4()),
            )   
            db.add(new_point)
            db.commit()
            
            # 포인트를 사용한 경우 포인트 내역에 사용금액 기록
            if point < 0:
                # insert_use_point(mb_id, point)
                pass
        
        # 유효기간이 있을 때 기간이 지난 포인트 expired 체크    
        db.query(Point).filter(
            and_(
                Point.mb_id == mb_id,
                Point.po_expired != 1,
                Point.po_expire_date != '9999-12-31',
                Point.po_expire_date < TIME_YMD
            )
        ).update({Point.po_expired: 1})
        db.commit()            
            
    # 포인트합
    point_sum = db.query(func.sum(Point.po_point)).filter_by(mb_id=mb_id).scalar()
    return point_sum if point_sum else 0


# 사용포인트 입력
def insert_use_point(mb_id: str, point: int, po_id: str = ""):
    global config
    
    point1 = abs(point)
    db = SessionLocal()
    query = db.query(Point).filter_by(mb_id=mb_id, po_expired=False).order_by(Point.po_id.desc())
    query = query(Point.po_id, Point.po_point, Point.po_use_point)\
                .filter(
                    and_(
                        Point.mb_id == mb_id,
                        Point.po_id != po_id,
                        Point.po_expired == 0,
                        Point.po_point > Point.po_use_point
                    )
                )
    if config.cf_point_term:
        query = query.order_by(Point.po_expire_date.asc(), Point.po_id.asc())
    else:
        query = query.order_by(Point.po_id.asc())
    rows = query.all()
    for row in rows:
        point2 = row.po_point
        point3 = row.po_use_point
        
        if (point2 - point3) > point1:
            db.query(Point).filter_by(po_id=row.po_id).update({"po_use_point": (Point.po_use_point + point1)})
            db.commit()
        else:
            point4 = point2 - point3
            db.query(Point).filter_by(po_id=row.po_id).update({"po_use_point": (Point.po_use_point + point4), "po_expired": 100})
            db.commit()
            point1 = point1 - point4


# 포인트 삭제
def delete_point(request: Request, mb_id: str, rel_table: str, rel_id : str, rel_action: str):
    db = SessionLocal()
    result = False
    if rel_table or rel_id or rel_action:
        # 포인트 내역정보    
        row = db.query(Point).filter(Point.mb_id == mb_id, Point.po_rel_table == rel_table, Point.po_rel_id == rel_id, Point.po_rel_action == rel_action).first()
        if row.po_point and row.po_point > 0:
            abs_po_point = abs(row.po_point)
            delete_use_point(request, row.mb_id, abs_po_point)
        else:
            if row.po_use_point and row.po_use_point > 0:
                insert_use_point(request, row.mb_id, row.po_use_point, row.po_id)
                
        db.query(Point).filter(Point.mb_id == mb_id, Point.po_rel_table == rel_table, Point.po_rel_id == rel_id, Point.po_rel_action == rel_action).delete(synchronize_session=False)
        db.commit()

        # po_mb_point에 반영
        if row.po_point:
            db.query(Point).filter(Point.mb_id == mb_id, Point.po_id > row.po_id).update({Point.po_mb_point: Point.po_mb_point - row.po_point}, synchronize_session=False)
            db.commit()
        
        # 포인트 내역의 합을 구하고    
        sum_point = get_point_sum(request, mb_id)
        
        # 포인트 UPDATE
        db.query(Member).filter(Member.mb_id == mb_id).update({Member.mb_point: sum_point}, synchronize_session=False)
        result = db.commit()

    return result


# 사용포인트 삭제
def delete_use_point(request: Request, mb_id: str, point: int):
    config = request.state.config
    db = SessionLocal()
    
    point1 = abs(point)
    rows = db.query(Point).filter(Point.mb_id == mb_id, Point.po_expired != 1, Point.po_use_point > 0).order_by(desc('po_expire_date', 'po_id') if config.cf_point_term else desc('po_id')).all()
    for row in rows:
        point2 = row.po_use_point
        if row.po_expired == 100 and (row.po_expire_date == '9999-12-31' or row.po_expire_date >= TIME_YMD):
            po_expired = 0
        else:
            po_expired = row.po_expired
        
        if point2 > point1:
            db.query(Point).filter(Point.po_id == row.po_id).update({Point.po_use_point: Point.po_use_point - point1, Point.po_expired: po_expired}, synchronize_session=False)
            db.commit()
            break
        else:
            db.query(Point).filter(Point.po_id == row.po_id).update({Point.po_use_point: 0, Point.po_expired: po_expired}, synchronize_session=False)
            db.commit()
            point1 = point1 - point2


# 소멸포인트 삭제
def delete_expire_point(request: Request, mb_id: str, point: int):
    config = request.state.config
    db = SessionLocal()
    
    point1 = abs(point)
    rows = db.query(Point).filter(Point.mb_id == mb_id, Point.po_expired == 1, Point.po_point >= 0, Point.po_use_point > 0).order_by(desc(Point.po_expire_date), desc(Point.po_id)).all()
    for row in rows:
        point2 = row.po_use_point
        po_expired = 0
        po_expire_date = '9999-12-31'
        if config.cf_point_term > 0:
            po_expire_date = (SERVER_TIME + timedelta(days=config.cf_point_term - 1)).strftime('%Y-%m-%d')
    
        if point2 > point1:
            db.query(Point).filter(Point.po_id == row.po_id).update({Point.po_use_point: Point.po_use_point - point1, Point.po_expired: po_expired, Point.po_expire_date: po_expire_date}, synchronize_session=False)
            db.commit()
            break
        else:
            db.query(Point).filter(Point.po_id == row.po_id).update({Point.po_use_point: 0, Point.po_expired: po_expired, Point.po_expire_date: po_expire_date}, synchronize_session=False)
            db.commit()
            point1 = point1 - point2


def domain_mail_host(request: Request, is_at: bool = True):
    domain_host = request.base_url.hostname
    
    if domain_host.startswith("www."):
        domain_host = domain_host[4:]
    
    return f"@{domain_host}" if is_at else domain_host
        

def get_memo_not_read(mb_id: str):
    '''
    메모를 읽지 않은 개수를 반환하는 함수
    '''
    db = SessionLocal()
    return db.query(Memo).filter(Memo.me_recv_mb_id == mb_id, Memo.me_read_datetime == None, Memo.me_type == 'recv').count()


def get_editor_path(editor_name: Optional[str] = None) -> str:
    """지정한 에디터 경로를 반환하는 함수
    미지정시 그누보드 환경설정값 사용
    """
    if editor_name:
        return editor_name

    db = SessionLocal()
    config = db.query(Config).first()
    db.close()
    return config.cf_editor if config.cf_editor else "textarea"


def nl2br(value) -> str:
    """ \n 을 <br> 태그로 변환
    """
    return escape(value).replace('\n', Markup('<br>\n'))


def get_popular_list(request: Request, limit: int = 7, day: int = 3):
    """인기검색어 조회

    Args:
        limit (int, optional): 조회 갯수. Defaults to 7.
        day (int, optional): 오늘부터 {day}일 전. Defaults to 3.

    Returns:
        List[Popular]: 인기검색어 리스트
    """
    db = SessionLocal()
    # 현재 날짜와 day일 전 날짜를 구한다.
    today = datetime.now()
    before = today - timedelta(days=day)
    # 현재 날짜와 day일 전 날짜 사이의 인기검색어를 조회한다.
    popular_list = db.query(
            Popular.pp_word,
            func.count(Popular.pp_word).label('count'),
        ).filter(
        Popular.pp_word != '',
        Popular.pp_date >= before,
        Popular.pp_date <= today
    ).group_by(Popular.pp_word).order_by(desc('count'), Popular.pp_word).limit(limit).all()
    db.close()

    return popular_list
<<<<<<< HEAD
=======


def generate_token(request: Request, action: str = ''):
    '''
    토큰 생성 함수

    Returns:
        str: 생성된 토큰
    '''
    # token = str(uuid.uuid4())  # 임의의 유일한 키 생성
    token = hash_password(action)
    request.session["ss_token"] = token
    return token


def compare_token(request: Request, token: str, action: str = ''):
    '''
    토큰 비교 함수

    Args:
        token (str): 비교할 토큰

    Returns:
        bool: 토큰이 일치하면 True, 일치하지 않으면 False
    '''
    if request.session.get("ss_token") == token and token:
        return verify_password(action, token)
    else:
        return False
>>>>>>> 183e62f5
<|MERGE_RESOLUTION|>--- conflicted
+++ resolved
@@ -1053,8 +1053,6 @@
     db.close()
 
     return popular_list
-<<<<<<< HEAD
-=======
 
 
 def generate_token(request: Request, action: str = ''):
@@ -1083,5 +1081,4 @@
     if request.session.get("ss_token") == token and token:
         return verify_password(action, token)
     else:
-        return False
->>>>>>> 183e62f5
+        return False