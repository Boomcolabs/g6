import hashlib
import os
import re
from typing import List, Optional
import uuid
import PIL
import shutil
from fastapi import Query, Request, HTTPException, UploadFile
from fastapi.templating import Jinja2Templates
from markupsafe import Markup, escape
from passlib.context import CryptContext
from sqlalchemy import Index, asc, desc, and_, or_, func, extract
<<<<<<< HEAD
from sqlalchemy.orm import load_only, Session
import models
=======
from sqlalchemy.orm import load_only
from models import Config, Member, Board, Group, Point, Visit, VisitSum
>>>>>>> ac2e6f30
from models import WriteBaseModel
from database import SessionLocal, engine
from datetime import datetime, timedelta, date, time
import json
from PIL import Image
from user_agents import parse
from pydantic import BaseSettings

# 전역변수 선언(global variables)
global_data = {}

TEMPLATES = "templates"
EDITOR_PATH = f"{TEMPLATES}/editor"

def get_theme_from_db(config=None):
    # main.py 에서 config 를 인수로 받아서 사용
    if not config:
        db: Session = SessionLocal()
        config = db.query(Config).first()
    theme = config.cf_theme if config and config.cf_theme else "basic"
    theme_path = f"{TEMPLATES}/{theme}"
    
    # Check if the directory exists
    if not os.path.exists(theme_path):
        theme_path = f"{TEMPLATES}/basic"
    
    return theme_path

TEMPLATES_DIR = get_theme_from_db()
# print(TEMPLATES_DIR)
ADMIN_TEMPLATES_DIR = "_admin/templates"

SERVER_TIME = datetime.now()
TIME_YMDHIS = SERVER_TIME.strftime("%Y-%m-%d %H:%M:%S")
TIME_YMD = TIME_YMDHIS[:10]

# pc 설정 시 모바일 기기에서도 PC화면 보여짐
# mobile 설정 시 PC에서도 모바일화면 보여짐
# both 설정 시 접속 기기에 따른 화면 보여짐 (pc에서 접속하면 pc화면을, mobile과 tablet에서 접속하면 mobile 화면)
SET_DEVICE = 'both'

# mobile 을 사용하지 않을 경우 False 로 설정
USE_MOBILE = True
    

def hash_password(password: str):
    '''
    비밀번호를 해시화하여 반환하는 함수
    '''
    pwd_context = CryptContext(schemes=["bcrypt"], deprecated="auto")
    return pwd_context.hash(password)  


def verify_password(plain_password, hashed_passwd):
    '''
    입력한 비밀번호와 해시화된 비밀번호를 비교하여 일치 여부를 반환하는 함수
    '''
    pwd_context = CryptContext(schemes=["bcrypt"], deprecated="auto")
    return pwd_context.verify(plain_password, hashed_passwd)  

# 동적 모델 캐싱: 모델이 이미 생성되었는지 확인하고, 생성되지 않았을 경우에만 새로 생성하는 방법입니다. 
# 이를 위해 간단한 전역 딕셔너리를 사용하여 이미 생성된 모델을 추적할 수 있습니다.
_created_models = {}

# 동적 게시판 모델 생성
def dynamic_create_write_table(table_name: str, create_table: bool = False):
    '''
    WriteBaseModel 로 부터 게시판 테이블 구조를 복사하여 동적 모델로 생성하는 함수
    인수의 table_name 에서는 g6_write_ 를 제외한 테이블 이름만 입력받는다.
    Create Dynamic Write Table Model from WriteBaseModel
    '''
    # 이미 생성된 모델 반환
    if table_name in _created_models:
        return _created_models[table_name]
    
    class_name = "Write" + table_name.capitalize()
    DynamicModel = type(
        class_name, 
        (WriteBaseModel,), 
        {   
            "__tablename__": "g6_write_" + table_name,
            "__table_args__": (
                Index(f'idx_wr_num_reply_{table_name}', 'wr_num', 'wr_reply'),
                Index(f'idex_wr_is_comment_{table_name}', 'wr_is_comment'),
                {"extend_existing": True}),
        }
    )
    # 게시판 추가시 한번만 테이블 생성
    if (create_table):
        DynamicModel.__table__.create(bind=engine, checkfirst=True)
    # 생성된 모델 캐싱
    _created_models[table_name] = DynamicModel
    return DynamicModel

def get_real_client_ip(request: Request):
    '''
    클라이언트의 IP 주소를 반환하는 함수
    '''
    if 'X-Forwarded-For' in request.headers:
        return request.headers.getlist("X-Forwarded-For")[0].split(',')[0]
    return request.remote_addr    


def session_member_key(request: Request, member: Member):
    '''
    세션에 저장할 회원의 고유키를 생성하여 반환하는 함수
    '''
    ss_mb_key = hashlib.md5((member.mb_datetime + get_real_client_ip(request) + request.headers.get('User-Agent')).encode()).hexdigest()
    return ss_mb_key


# 회원레벨을 SELECT 형식으로 얻음
def get_member_level_select(id: str, start: int, end: int, selected: int, event=''):
    html_code = []
    html_code.append(f'<select id="{id}" name="{id}" {event}>')
    for i in range(start, end+1):
        html_code.append(f'<option value="{i}" {"selected" if i == selected else ""}>{i}</option>')
    html_code.append('</select>')
    return ''.join(html_code)

    
# skin_gubun(new, search, connect, faq 등) 에 따른 스킨을 SELECT 형식으로 얻음
def get_skin_select(skin_gubun, id, selected, event='', device='pc'):
    skin_path = TEMPLATES_DIR + f"/{skin_gubun}/{device}"
    html_code = []
    html_code.append(f'<select id="{id}" name="{id}" {event}>')
    html_code.append(f'<option value="">선택</option>')
    for skin in os.listdir(skin_path):
        # print(f"{skin_path}/{skin}")
        if os.path.isdir(f"{skin_path}/{skin}"):
            html_code.append(f'<option value="{skin}" {"selected" if skin == selected else ""}>{skin}</option>')
    html_code.append('</select>')
    return ''.join(html_code)


# DHTML 에디터를 SELECT 형식으로 얻음
def get_editor_select(id, selected):
    html_code = []
    html_code.append(f'<select id="{id}" name="{id}">')
    if id == 'bo_select_editor':
        html_code.append(f'<option value="" {"selected" if selected == "" else ""}>기본환경설정의 에디터 사용</option>')
    else:
        html_code.append(f'<option value="">사용안함</option>')
    for editor in os.listdir("static/plugin/editor"):
        if editor == 'textarea':
            continue
        if os.path.isdir(f"static/plugin/editor/{editor}"):
            html_code.append(f'<option value="{editor}" {"selected" if editor == selected else ""}>{editor}</option>')
    html_code.append('</select>')
    return ''.join(html_code)


# 회원아이디를 SELECT 형식으로 얻음
def get_member_id_select(id, level, selected, event=''):
    db = SessionLocal()
    # 테이블에서 지정된 필드만 가져 오는 경우 load_only("field1", "field2") 함수를 사용 
    members = db.query(Member).options(load_only("mb_id")).filter(Member.mb_level >= level).all()
    html_code = []
    html_code.append(f'<select id="{id}" name="{id}" {event}><option value="">선택하세요</option>')
    for member in members:
        html_code.append(f'<option value="{member.mb_id}" {"selected" if member.mb_id == selected else ""}>{member.mb_id}</option>')
    html_code.append('</select>')
    return ''.join(html_code)


# 필드에 저장된 값과 기본 값을 비교하여 selected 를 반환
def get_selected(field_value, value):
    if field_value is None:
        return ''

    if isinstance(value, int):
        return ' selected="selected"' if (int(field_value) == int(value)) else ''
    return ' selected="selected"' if (field_value == value) else ''


def option_array_checked(option, arr=[]):
    checked = ''
    if not isinstance(arr, list):
        arr = arr.split(',')
    if arr and option in arr:
        checked = 'checked="checked"'
    return checked


def get_group_select(id, selected='', event=''):
    db = SessionLocal()
    groups = db.query(Group).order_by(Group.gr_id).all()
    str = f'<select id="{id}" name="{id}" {event}>\n'
    for i, group in enumerate(groups):
        if i == 0:
            str += '<option value="">선택</option>'
        str += option_selected(group.gr_id, selected, group.gr_subject)
    str += '</select>'
    return str


def option_selected(value, selected, text=''):
    if not text:
        text = value
    if value == selected:
        return f'<option value="{value}" selected="selected">{text}</option>\n'
    else:
        return f'<option value="{value}">{text}</option>\n'
    
    
from urllib.parse import urlencode


def subject_sort_link(request: Request, column: str, query_string: str ='', flag: str ='asc'):
    # 현재 상태에서 sst, sod, sfl, stx, sca, page 값을 가져온다.
    sst = request.state.sst if request.state.sst is not None else ""
    sod = request.state.sod if request.state.sod is not None else ""
    sfl = request.state.sfl if request.state.sfl is not None else ""
    stx = request.state.stx if request.state.stx is not None else ""
    sca = request.state.sca if request.state.sca is not None else ""
    page = request.state.page if request.state.page is not None else "" 
    
    # q1에는 column 값을 추가한다.
    q1 = f"sst={column}"

    if flag == 'asc':
        # flag가 'asc'인 경우, q2에 'sod=asc'를 할당한다.
        q2 = 'sod=asc'
        if sst == column:
            if sod == 'asc':
                # 현재 상태에서 sst와 col이 같고 sod가 'asc'인 경우, q2를 'sod=desc'로 변경한다.
                q2 = 'sod=desc'
    else:
        # flag가 'asc'가 아닌 경우, q2에 'sod=desc'를 할당한다.
        q2 = 'sod=desc'
        if sst == column:
            if sod == 'desc':
                # 현재 상태에서 sst와 col이 같고 sod가 'desc'인 경우, q2를 'sod=asc'로 변경한다.
                q2 = 'sod=asc'

    # query_string, q1, q2를 arr_query 리스트에 추가한다.
    arr_query = []
    arr_query.append(query_string)
    arr_query.append(q1)
    arr_query.append(q2)

    # sfl, stx, sca, page 값이 None이 아닌 경우, 각각의 값을 arr_query에 추가한다.
    if sfl is not None:
        arr_query.append(f'sfl={sfl}')
    if stx is not None:
        arr_query.append(f'stx={stx}')
    if sca is not None:
        arr_query.append(f'sca={sca}')
    if page is not None:
        arr_query.append(f'page={page}')

    # arr_query의 첫 번째 요소를 제외한 나머지 요소를 '&'로 연결하여 qstr에 할당한다.
    qstr = '&'.join(arr_query[1:]) if arr_query else ''
    # qstr을 '&'로 분리하여 pairs 리스트에 저장한다.
    pairs = qstr.split('&')

    # params 딕셔너리를 생성한다.
    params = {}

    # pairs 리스트의 각 요소를 '='로 분리하여 key와 value로 나누고, value가 빈 문자열이 아닌 경우 params에 추가한다.
    for pair in pairs:
        if '=' in pair:
            key, value = pair.split('=')
            if value != '':
                params[key] = value

    # qstr을 쿼리 문자열로 사용하여 링크를 생성하고 반환한다.
    return f'<a href="?{qstr}">'

# 함수 테스트
# print(subject_sort_link('title', query_string='type=list', flag='asc', sst='title', sod='asc', sfl='category', stx='example', page=2))


def get_admin_menus():
    '''
    1, 2단계로 구분된 관리자 메뉴 json 파일이 있으면 load 하여 반환하는 함수
    '''
    files = [
        "_admin/admin_menu_bbs.json",
        "_admin/admin_menu_shop.json",
        "_admin/admin_menu_sms.json"
    ]
    menus = {}
    for file_path in files:
        if os.path.exists(file_path):
            with open(file_path, "r", encoding="utf-8") as file:
                menus.update(json.load(file))
    return menus


def get_head_tail_img(dir: str, filename: str):
    '''
    게시판의 head, tail 이미지를 반환하는 함수
    '''
    img_path = os.path.join('data', dir, filename)  # 변수명 변경
    img_exists = os.path.exists(img_path)
    width = None
    
    if img_exists:
        try:
            with Image.open(img_path) as img_file:
                width = img_file.width
                if width > 750:
                    width = 750
        except PIL.UnidentifiedImageError:
            # 이미지를 열 수 없을 때의 처리
            img_exists = False
            print(f"Error: Cannot identify image file '{img_path}'")
    
    return {
        "img_exists": img_exists,
        "img_url": os.path.join('/data', dir, filename) if img_exists else None,
        "width": width
    }
    
def now():
    '''
    현재 시간을 반환하는 함수
    '''
    return datetime.now().timestamp()

import cachetools

# 캐시 크기와 만료 시간 설정
cache = cachetools.TTLCache(maxsize=10000, ttl=3600)

# def generate_one_time_token():
#     '''
#     1회용 토큰을 생성하여 반환하는 함수
#     '''
#     token = os.urandom(24).hex()
#     cache[token] = 'valid'
#     return token


# def validate_one_time_token(token):
#     '''
#     1회용 토큰을 검증하는 함수
#     '''
#     if token in cache:
#         del cache[token]
#         return True
#     return False


def generate_one_time_token(action: str = 'create'):
    '''
    1회용 토큰을 생성하여 반환하는 함수
    action : 'insert', 'update', 'delete' ...
    '''
    token = os.urandom(24).hex()
    cache[token] = {'status': 'valid', 'action': action}
    return token


def validate_one_time_token(token, action: str = 'create'):
    '''
    1회용 토큰을 검증하는 함수
    '''
    token_data = cache.get(token)
    if token_data and token_data.get("action") == action:
        del cache[token]
        return True
    return False


def validate_token_or_raise(token: str = None):
    """토큰을 검증하고 예외를 발생시키는 함수"""
    if not validate_one_time_token(token):
        raise HTTPException(status_code=403, detail="Invalid token.")


def get_client_ip(request: Request):
    '''
    클라이언트의 IP 주소를 반환하는 함수 (PHP의 $_SERVER['REMOTE_ADDR'])
    '''
    x_forwarded_for = request.headers.get("X-Forwarded-For")
    if x_forwarded_for:
        # X-Forwarded-For can be a comma-separated list of IPs.
        # The client's requested IP will be the first one.
        client_ip = x_forwarded_for.split(",")[0]
    else:
        client_ip = request.client.host
    return {"client_ip": client_ip}


def make_directory(directory: str):
    """이미지 경로 체크 및 생성

    Args:
        directory (str): 이미지 경로
    """
    if not os.path.exists(directory):
        os.makedirs(directory)


def delete_image(directory: str, filename: str, delete: bool = True):
    """이미지 삭제 처리 함수

    Args:
        directory (str): 경로
        filename (str): 파일이름
        delete (bool): 삭제여부. Defaults to True.
    """
    if delete:
        file_path = f"{directory}{filename}"
        if os.path.exists(file_path):
            os.remove(file_path)


def save_image(directory: str, filename: str, file: UploadFile):
    """이미지 저장 처리 함수

    Args:
        directory (str): 경로
        filename (str): 파일이름
        file (UploadFile): 파일 ojbect
    """
    if file and file.filename:
        with open(f"{directory}{filename}", "wb") as buffer:
            shutil.copyfileobj(file.file, buffer)
            

def outlogin(request: Request):
    templates = Jinja2Templates(directory=TEMPLATES_DIR)
    member = request.state.context["member"]
    if member:
        temp = templates.TemplateResponse("bbs/outlogin_after.html", {"request": request, "member": member})
    else:
        temp = templates.TemplateResponse("bbs/outlogin_before.html", {"request": request, "member": None})
    return temp.body.decode("utf-8")


def generate_query_string(request: Request):
    search_fields = {}
    if request.method == "GET":
        search_fields = {
            'sst': request.query_params.get("sst"),
            'sod': request.query_params.get("sod"),
            'sfl': request.query_params.get("sfl"),
            'stx': request.query_params.get("stx"),
            'sca': request.query_params.get("sca"),
            # 'page': request.query_params.get("page")
        }
    else:
        search_fields = {
            'sst': request._form.get("sst") if request._form else "",
            'sod': request._form.get("sod") if request._form else "",
            'sfl': request._form.get("sfl") if request._form else "",
            'stx': request._form.get("stx") if request._form else "",
            'sca': request._form.get("sca") if request._form else "",
            # 'page': request._form.get("page") if request._form else ""
        }    
        
    # None 값을 제거
    search_fields = {k: v for k, v in search_fields.items() if v is not None}

    return urlencode(search_fields)    

        
# 파이썬의 내장함수인 list 와 이름이 충돌하지 않도록 변수명을 lst 로 변경함
def get_from_list(lst, index, default=0):
    if lst is None:
        return default
    try:
        return 1 if index in lst else default
    except (TypeError, IndexError):
        return default


# 그누보드5 get_paging() 함수와 다른점
# 1. 인수에서 write_pages 삭제
# 2. 인수에서 total_page 대신 total_count 를 사용함

# current_page : 현재 페이지
# total_count : 전체 레코드 수
# url_prefix : 페이지 링크의 URL 접두사
# add_url : 페이지 링크의 추가 URL
def get_paging(request, current_page, total_count, url_prefix, add_url=""):
    global global_data
    config = global_data['config']
    
    try:
        current_page = int(current_page)
    except ValueError:
        # current_page가 정수로 변환할 수 없는 경우 기본값으로 1을 사용하도록 설정
        current_page = 1
    total_count = int(total_count)

    # 한 페이지당 라인수
    page_rows = config.cf_mobile_page_rows if request.state.is_mobile and config.cf_mobile_page_rows else config.cf_page_rows
    # 페이지 표시수
    page_count = config.cf_mobile_pages if request.state.is_mobile and config.cf_mobile_pages else config.cf_write_pages
    
    # 올바른 total_pages 계산 (올림처리)
    total_pages = (total_count + page_rows - 1) // page_rows
    
    # print(page_rows, page_count, total_pages)
    
    # 페이지 링크 목록 초기화
    page_links = []
    
    start_page = ((current_page - 1) // page_count) * page_count + 1
    end_page = start_page + page_count - 1

    # # 중앙 페이지 계산
    middle = page_count // 2
    start_page = max(1, current_page - middle)
    end_page = min(total_pages, start_page + page_count - 1)
    
    # 처음 페이지 링크 생성
    if current_page > 1:
        start_url = f"{url_prefix}1{add_url}"
        page_links.append(f'<a href="{start_url}" class="pg_page pg_start" title="처음 페이지">처음</a>')

    # 이전 페이지 구간 링크 생성
    if start_page > 1:
        prev_page = max(current_page - page_count, 1) 
        prev_url = f"{url_prefix}{prev_page}{add_url}"
        page_links.append(f'<a href="{prev_url}" class="pg_page pg_prev" title="이전 구간">이전</a>')

    # 페이지 링크 생성
    for page in range(start_page, end_page + 1):
        page_url = f"{url_prefix}{page}{add_url}"
        if page == current_page:
            page_links.append(f'<a href="{page_url}"><strong class="pg_current" title="현재 {page} 페이지">{page}</strong></a>')
        else:
            page_links.append(f'<a href="{page_url}" class="pg_page" title="{page} 페이지">{page}</a>')

    # 다음 페이지 구간 링크 생성
    if total_pages > end_page:
        next_page = min(current_page + page_count, total_pages)
        next_url = f"{url_prefix}{next_page}{add_url}"
        page_links.append(f'<a href="{next_url}" class="pg_page pg_next" title="다음 구간">다음</a>')
    
    # 마지막 페이지 링크 생성        
    if current_page < total_pages:
        end_url = f"{url_prefix}{total_pages}{add_url}"
        page_links.append(f'<a href="{end_url}" class="pg_page pg_end" title="마지막 페이지">마지막</a>')

    # 페이지 링크 목록을 문자열로 변환하여 반환
    return '<nav class="pg_wrap"><span class="pg">' + ''.join(page_links) + '</span></nav>'


def extract_browser(user_agent):
    # 사용자 에이전트 문자열에서 브라우저 정보 추출
    # 여기에 필요한 정규 표현식 또는 분석 로직을 추가
    # 예를 들어, 단순히 "Mozilla/5.0" 문자열을 추출하는 예제
    browser_match = re.search(r"Mozilla/5.0", user_agent)
    if browser_match:
        return "Mozilla/5.0"
    else:
        return "Unknown"
    
from ua_parser import user_agent_parser    
    

# 접속 레코드 기록 로직을 처리하는 함수
def record_visit(request: Request):
    vi_ip = request.client.host
    
    # 세션 생성
    db = SessionLocal()

    # 오늘의 접속이 이미 기록되어 있는지 확인
    existing_visit = db.query(Visit).filter(Visit.vi_date == date.today(), Visit.vi_ip == vi_ip).first()

    if not existing_visit:
        # 새로운 접속 레코드 생성
        referer = request.headers.get("referer", "")
        user_agent = request.headers.get("User-Agent", "")
        ua = parse(user_agent)
        browser = ua.browser.family
        os = ua.os.family
        device = 'pc' if ua.is_pc else 'mobile' if ua.is_mobile else 'tablet' if ua.is_tablet else 'unknown'
            
        visit = Visit(
            vi_ip=vi_ip,
            vi_date=date.today(),
            vi_time=datetime.now().time(),
            vi_referer=referer,
            vi_agent=user_agent,
            vi_browser=browser,
            vi_os=os,
            vi_device=device,   
        )
        db.add(visit)
        db.commit()

        # VisitSum 테이블 업데이트
        visit_count_today = db.query(func.count(Visit.vi_id)).filter(Visit.vi_date == date.today()).scalar()

        visit_sum = db.query(VisitSum).filter(VisitSum.vs_date == date.today()).first()
        if visit_sum:
            visit_sum.vs_count = visit_count_today
        else:
            visit_sum = VisitSum(vs_date=date.today(), vs_count=visit_count_today)

        db.add(visit_sum)
        db.commit()

    db.close()            
    
    
# 공통 쿼리 파라미터를 받는 함수를 정의합니다.
def common_search_query_params(
        sst: str = Query(default=""), 
        sod: str = Query(default=""), 
        sfl: str = Query(default=""), 
        stx: str = Query(default=""), 
        current_page: int = Query(default=1, alias="page")
        ):
    '''
    공통 쿼리 파라미터를 받는 함수
    '''
    return {"sst": sst, "sod": sod, "sfl": sfl, "stx": stx, "current_page": current_page}


def select_query(table_model, search_params: dict, 
        same_search_fields: Optional[List[str]] = "", # 값이 완전히 같아야지만 필터링 '검색어'
        prefix_search_fields: Optional[List[str]] = "", # 뒤에 %를 붙여서 필터링 '검색어%'
        default_sod: str = "asc",
        default_sst: str = "",
    ):
    global global_data
    config = global_data['config']
    
    records_per_page = config.cf_page_rows

    db = SessionLocal()
    query = db.query(table_model)
    
    # # sod가 제공되면, 해당 열을 기준으로 정렬을 추가합니다.
    # if search_params['sst'] is not None and search_params['sst'] != "":
    #     # if search_params['sod'] == "desc":
    #     #     query = query.order_by(desc(getattr(table_model, search_params['sst'])))
    #     # else:
    #     #     query = query.order_by(asc(getattr(table_model, search_params['sst'])))
    #     if search_params.get('sod', default_sod) == "desc":  # 수정된 부분
    #         query = query.order_by(desc(getattr(table_model, search_params['sst'])))
    #     else:
    #         query = query.order_by(asc(getattr(table_model, search_params['sst'])))

    # 'sst' 매개변수가 제공되지 않거나 빈 문자열인 경우, default_sst를 사용합니다.
    sst = search_params.get('sst', default_sst) or default_sst
    
    # sod가 제공되면, 해당 열을 기준으로 정렬을 추가합니다.
    if sst:
        sod = search_params.get('sod', default_sod) or default_sod
        if sod == "desc":
            query = query.order_by(desc(getattr(table_model, sst)))
        else:
            query = query.order_by(asc(getattr(table_model, sst)))
            
    # sfl과 stx가 제공되면, 해당 열과 값으로 추가 필터링을 합니다.
    if search_params['sfl'] is not None and search_params['stx'] is not None:
        if hasattr(table_model, search_params['sfl']):  # sfl이 Table에 존재하는지 확인
            # if search_params['sfl'] in ["mb_level"]:
            if search_params['sfl'] in same_search_fields:
                query = query.filter(getattr(table_model, search_params['sfl']) == search_params['stx'])
            elif search_params['sfl'] in prefix_search_fields:
                query = query.filter(getattr(table_model, search_params['sfl']).like(f"{search_params['stx']}%"))
            else:
                query = query.filter(getattr(table_model, search_params['sfl']).like(f"%{search_params['stx']}%"))

    # 페이지 번호에 따른 offset 계산
    offset = (search_params['current_page'] - 1) * records_per_page
    # 최종 쿼리 결과를 가져옵니다.
    rows = query.offset(offset).limit(records_per_page).all()
    # # 전체 레코드 개수 계산
    # # total_count = query.count()
    return {
        "rows": rows,
        "total_count": query.count(),
    }
<<<<<<< HEAD


def get_editor_path(editor_name: Optional[str] = None) -> str:
    """지정한 에디터 경로를 반환하는 함수
    미지정시 그누보드 환경설정값 사용
    """
    if editor_name:
        return editor_name

    db = SessionLocal()
    config = db.query(models.Config).first()
    db.close()
    return config.cf_editor if config.cf_editor else "textarea"


def nl2br(value) -> str:
    """ \n 을 <br> 태그로 변환
    """
    return escape(value).replace('\n', Markup('<br>\n'))
=======
    

# 포인트 부여    
def insert_point(mb_id: str, point: int, content: str = '', rel_table: str = '', rel_id: str = '', rel_action: str = '', expire: int = 0):
    global global_data
    config = global_data['config']
    
    # 포인트를 사용하지 않는다면 종료
    if not config.cf_use_point:
        return 0
    
    # 포인트가 없다면 업데이트를 할 필요가 없으므로 종료
    if point == 0:
        return 0
    
    # 회원아이디가 없다면 종료
    if mb_id == '':
        return 0
    
    # 회원정보가 없다면 종료
    db = SessionLocal()
    
    member = db.query(Member).filter_by(mb_id=mb_id).first()
    if not member:
        return 0
    
    mb_point = get_point_sum(mb_id)

    
    if rel_table or rel_id or rel_action:
        record_count = db.query(Point).filter(
            and_(
                Point.mb_id == mb_id,
                Point.po_rel_table == rel_table,
                Point.po_rel_id == rel_id,
                Point.po_rel_action == rel_action
            )
        ).count()
        if record_count:
            return -1
        
    # 포인트 건별 생성
    po_expire_date = '9999-12-31'
    if config.cf_point_term > 0:
        # if expire > 0:
        #     po_expire_date = (datetime.strptime(SERVER_TIME, '%Y-%m-%d %H:%M:%S') + timedelta(days=expire-1)).strftime('%Y-%m-%d')
        # else:
        #     po_expire_date = (datetime.strptime(SERVER_TIME, '%Y-%m-%d %H:%M:%S') + timedelta(days=config['cf_point_term'] - 1)).strftime('%Y-%m-%d')
        if expire > 0:
            po_expire_date = (SERVER_TIME + timedelta(days=expire-1)).strftime('%Y-%m-%d')
        else:
            po_expire_date = (SERVER_TIME + timedelta(days=config.cf_point_term - 1)).strftime('%Y-%m-%d')
            
    po_expired = 0
    if point > 0:
        po_expired = 1
        po_expire_date = TIME_YMD
    po_mb_point = mb_point + point
    
    new_point = Point(
        mb_id=mb_id,
        po_datetime=TIME_YMDHIS,
        po_content=content,
        po_point=point,
        po_use_point=0,
        po_mb_point=po_mb_point,
        po_expired=po_expired,
        po_expire_date=po_expire_date,
        po_rel_table=rel_table,
        po_rel_id=rel_id,
        po_rel_action=rel_action
    )
    db.add(new_point)
    db.commit()
    
    # filter_by 는 filter 에 비해 기능이 제한적임    
    db.query(Member).filter_by(mb_id=mb_id).update({Member.mb_point: po_mb_point})
    # db.query(Member).filter(Member.mb_id == mb_id).update({Member.mb_point: po_mb_point})
    db.commit()

    return 1


# 소멸 포인트 얻기
def get_expire_point(mb_id: str):
    global global_data
    config = global_data['config']
    
    if  config.cf_point_term <= 0:
        return 0
    
    db = SessionLocal()
    
    point_sum = db.query(func.sum(Point.po_point - Point.po_use_point)).filter_by(mb_id=mb_id, po_expired=False).filter(Point.po_expire_date < datetime.now()).scalar()
    return point_sum if point_sum else 0
    

# 회원 레코드 얻기    
# fields : 가져올 필드, 예) "mb_id, mb_name, mb_nick"
def get_member(mb_id: str, fields: str = '*'):
    db = SessionLocal()
    return db.query(Member).options(load_only(fields)).filter_by(mb_id=mb_id).first()


# 포인트 내역 합계
def get_point_sum(mb_id: str):
    global global_data
    config = global_data['config']
    
    db = SessionLocal()
    
    if config and config.cf_point_term > 0:
        expire_point = get_expire_point(mb_id)
        if expire_point > 0:
            mb = get_member(mb_id, 'mb_point')
            point = expire_point * (-1)
            new_point = Point(
                mb_id=mb_id,
                po_datetime=TIME_YMDHIS,
                po_content='포인트 소멸',
                po_point=expire_point * (-1),
                po_use_point=0,
                po_mb_point=mb.mb_point + point,
                po_expired=1,
                po_expire_date=TIME_YMD,
                po_rel_table='@expire',
                po_rel_id=mb_id,
                po_rel_action='expire-' + str(uuid.uuid4()),
            )   
            db.add(new_point)
            db.commit()
            
            # 포인트를 사용한 경우 포인트 내역에 사용금액 기록
            if point < 0:
                # insert_use_point(mb_id, point)
                pass
        
        # 유효기간이 있을 때 기간이 지난 포인트 expired 체크    
        db.query(Point).filter(
            and_(
                Point.mb_id == mb_id,
                Point.po_expired != 1,
                Point.po_expire_date != '9999-12-31',
                Point.po_expire_date < TIME_YMD
            )
        ).update({Point.po_expired: 1})
        db.commit()            
            
    # 포인트합
    point_sum = db.query(func.sum(Point.po_point)).filter_by(mb_id=mb_id).scalar()
    return point_sum if point_sum else 0


# 사용포인트 입력
def insert_use_point(mb_id: str, point: int, po_id: str = ""):
    global config
    
    point1 = abs(point)
    db = SessionLocal()
    query = db.query(Point).filter_by(mb_id=mb_id, po_expired=False).order_by(Point.po_id.desc())
    query = query(Point.po_id, Point.po_point, Point.po_use_point)\
                .filter(
                    and_(
                        Point.mb_id == mb_id,
                        Point.po_id != po_id,
                        Point.po_expired == 0,
                        Point.po_point > Point.po_use_point
                    )
                )
    if config['cf_point_term']:
        query = query.order_by(Point.po_expire_date.asc(), Point.po_id.asc())
    else:
        query = query.order_by(Point.po_id.asc())
    rows = query.all()
    for row in rows:
        point2 = row.po_point
        point3 = row.po_use_point
        
        if (point2 - point3) > point1:
            db.query(Point).filter_by(po_id=row.po_id).update({"po_use_point": (Point.po_use_point + point1)})
            db.commit()
        else:
            point4 = point2 - point3
            db.query(Point).filter_by(po_id=row.po_id).update({"po_use_point": (Point.po_use_point + point4), "po_expired": 100})
            db.commit()
            point1 = point1 - point4
>>>>>>> ac2e6f30
<|MERGE_RESOLUTION|>--- conflicted
+++ resolved
@@ -10,13 +10,8 @@
 from markupsafe import Markup, escape
 from passlib.context import CryptContext
 from sqlalchemy import Index, asc, desc, and_, or_, func, extract
-<<<<<<< HEAD
 from sqlalchemy.orm import load_only, Session
-import models
-=======
-from sqlalchemy.orm import load_only
 from models import Config, Member, Board, Group, Point, Visit, VisitSum
->>>>>>> ac2e6f30
 from models import WriteBaseModel
 from database import SessionLocal, engine
 from datetime import datetime, timedelta, date, time
@@ -692,27 +687,6 @@
         "rows": rows,
         "total_count": query.count(),
     }
-<<<<<<< HEAD
-
-
-def get_editor_path(editor_name: Optional[str] = None) -> str:
-    """지정한 에디터 경로를 반환하는 함수
-    미지정시 그누보드 환경설정값 사용
-    """
-    if editor_name:
-        return editor_name
-
-    db = SessionLocal()
-    config = db.query(models.Config).first()
-    db.close()
-    return config.cf_editor if config.cf_editor else "textarea"
-
-
-def nl2br(value) -> str:
-    """ \n 을 <br> 태그로 변환
-    """
-    return escape(value).replace('\n', Markup('<br>\n'))
-=======
     
 
 # 포인트 부여    
@@ -899,4 +873,23 @@
             db.query(Point).filter_by(po_id=row.po_id).update({"po_use_point": (Point.po_use_point + point4), "po_expired": 100})
             db.commit()
             point1 = point1 - point4
->>>>>>> ac2e6f30
+
+
+
+def get_editor_path(editor_name: Optional[str] = None) -> str:
+    """지정한 에디터 경로를 반환하는 함수
+    미지정시 그누보드 환경설정값 사용
+    """
+    if editor_name:
+        return editor_name
+
+    db = SessionLocal()
+    config = db.query(Config).first()
+    db.close()
+    return config.cf_editor if config.cf_editor else "textarea"
+
+
+def nl2br(value) -> str:
+    """ \n 을 <br> 태그로 변환
+    """
+    return escape(value).replace('\n', Markup('<br>\n'))