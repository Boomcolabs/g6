import hashlib
import logging
import os
import random
import re
from time import sleep
from typing import List, Optional
import uuid
import PIL
import shutil
from fastapi import Query, Request, HTTPException, UploadFile
from fastapi.templating import Jinja2Templates
from markupsafe import Markup, escape
from passlib.context import CryptContext
from sqlalchemy import Index, asc, desc, and_, or_, func, extract
from sqlalchemy.exc import IntegrityError
from sqlalchemy.orm import load_only, Session
<<<<<<< HEAD
from models import Config, Member, Memo, Board, Group, Point, Poll, Popular, Visit, VisitSum, UniqId
=======
from models import Auth, Config, Member, Memo, Board, Group, Point, Poll, Popular, Visit, VisitSum
>>>>>>> 8a71cdba
from models import WriteBaseModel
from database import SessionLocal, engine, DB_TABLE_PREFIX
from datetime import datetime, timedelta, date, time
import json
from PIL import Image
from user_agents import parse

# 전역변수 선언(global variables)
TEMPLATES = "templates"
EDITOR_PATH = f"{TEMPLATES}/editor"

def get_theme_from_db(config=None):
    # main.py 에서 config 를 인수로 받아서 사용
    if not config:
        db: Session = SessionLocal()
        config = db.query(Config).first()
    theme = config.cf_theme if config and config.cf_theme else "basic"
    theme_path = f"{TEMPLATES}/{theme}"
    
    # Check if the directory exists
    if not os.path.exists(theme_path):
        theme_path = f"{TEMPLATES}/basic"
    
    return theme_path

# python setup.py 를 실행하는 것이 아니라면
if os.environ.get("is_setup") != "true":
    TEMPLATES_DIR = get_theme_from_db()
    
ADMIN_TEMPLATES_DIR = "_admin/templates"

SERVER_TIME = datetime.now()
TIME_YMDHIS = SERVER_TIME.strftime("%Y-%m-%d %H:%M:%S")
TIME_YMD = TIME_YMDHIS[:10]

# pc 설정 시 모바일 기기에서도 PC화면 보여짐
# mobile 설정 시 PC에서도 모바일화면 보여짐
# both 설정 시 접속 기기에 따른 화면 보여짐 (pc에서 접속하면 pc화면을, mobile과 tablet에서 접속하면 mobile 화면)
SET_DEVICE = 'both'

# mobile 을 사용하지 않을 경우 False 로 설정
USE_MOBILE = True
    

def hash_password(password: str):
    '''
    비밀번호를 해시화하여 반환하는 함수
    '''
    pwd_context = CryptContext(schemes=["bcrypt"], deprecated="auto")
    return pwd_context.hash(password)  


def verify_password(plain_password, hashed_passwd):
    '''
    입력한 비밀번호와 해시화된 비밀번호를 비교하여 일치 여부를 반환하는 함수
    '''
    pwd_context = CryptContext(schemes=["bcrypt"], deprecated="auto")
    return pwd_context.verify(plain_password, hashed_passwd)  

# 동적 모델 캐싱: 모델이 이미 생성되었는지 확인하고, 생성되지 않았을 경우에만 새로 생성하는 방법입니다. 
# 이를 위해 간단한 전역 딕셔너리를 사용하여 이미 생성된 모델을 추적할 수 있습니다.
_created_models = {}

# 동적 게시판 모델 생성
def dynamic_create_write_table(table_name: str, create_table: bool = False):
    '''
    WriteBaseModel 로 부터 게시판 테이블 구조를 복사하여 동적 모델로 생성하는 함수
    인수의 table_name 에서는 DB_TABLE_PREFIX + 'write_' 를 제외한 테이블 이름만 입력받는다.
    Create Dynamic Write Table Model from WriteBaseModel
    '''
    # 이미 생성된 모델 반환
    if table_name in _created_models:
        return _created_models[table_name]
    
    class_name = "Write" + table_name.capitalize()
    DynamicModel = type(
        class_name, 
        (WriteBaseModel,), 
        {   
            "__tablename__": DB_TABLE_PREFIX + 'write_' + table_name,
            "__table_args__": (
                Index(f'idx_wr_num_reply_{table_name}', 'wr_num', 'wr_reply'),
                Index(f'idex_wr_is_comment_{table_name}', 'wr_is_comment'),
                {"extend_existing": True}),
        }
    )
    # 게시판 추가시 한번만 테이블 생성
    if (create_table):
        DynamicModel.__table__.create(bind=engine, checkfirst=True)
    # 생성된 모델 캐싱
    _created_models[table_name] = DynamicModel
    return DynamicModel

def get_real_client_ip(request: Request):
    '''
    클라이언트의 IP 주소를 반환하는 함수
    '''
    if 'X-Forwarded-For' in request.headers:
        return request.headers.getlist("X-Forwarded-For")[0].split(',')[0]
    return request.remote_addr    


def session_member_key(request: Request, member: Member):
    '''
    세션에 저장할 회원의 고유키를 생성하여 반환하는 함수
    '''
    mb_datetime_str = member.mb_datetime.strftime('%Y-%m-%d %H:%M:%S')
    ss_mb_key = hashlib.md5((mb_datetime_str + get_real_client_ip(request) + request.headers.get('User-Agent')).encode()).hexdigest()
    return ss_mb_key


# 회원레벨을 SELECT 형식으로 얻음
def get_member_level_select(id: str, start: int, end: int, selected: int, event=''):
    html_code = []
    html_code.append(f'<select id="{id}" name="{id}" {event}>')
    for i in range(start, end+1):
        html_code.append(f'<option value="{i}" {"selected" if i == selected else ""}>{i}</option>')
    html_code.append('</select>')
    return ''.join(html_code)

    
# skin_gubun(new, search, connect, faq 등) 에 따른 스킨을 SELECT 형식으로 얻음
def get_skin_select(skin_gubun, id, selected, event='', device='pc'):
    skin_path = TEMPLATES_DIR + f"/{skin_gubun}/{device}"
    html_code = []
    html_code.append(f'<select id="{id}" name="{id}" {event}>')
    html_code.append(f'<option value="">선택</option>')
    for skin in os.listdir(skin_path):
        # print(f"{skin_path}/{skin}")
        if os.path.isdir(f"{skin_path}/{skin}"):
            html_code.append(f'<option value="{skin}" {"selected" if skin == selected else ""}>{skin}</option>')
    html_code.append('</select>')
    return ''.join(html_code)


# DHTML 에디터를 SELECT 형식으로 얻음
def get_editor_select(id, selected):
    html_code = []
    html_code.append(f'<select id="{id}" name="{id}">')
    if id == 'bo_select_editor':
        html_code.append(f'<option value="" {"selected" if selected == "" else ""}>기본환경설정의 에디터 사용</option>')
    else:
        html_code.append(f'<option value="">사용안함</option>')
    for editor in os.listdir("static/plugin/editor"):
        if editor == 'textarea':
            continue
        if os.path.isdir(f"static/plugin/editor/{editor}"):
            html_code.append(f'<option value="{editor}" {"selected" if editor == selected else ""}>{editor}</option>')
    html_code.append('</select>')
    return ''.join(html_code)


# 회원아이디를 SELECT 형식으로 얻음
def get_member_id_select(id, level, selected, event=''):
    db = SessionLocal()
    # 테이블에서 지정된 필드만 가져 오는 경우 load_only(Member.field1, Member.field2) 함수를 사용 
    members = db.query(Member).options(load_only(Member.mb_id)).filter(Member.mb_level >= level).all()
    html_code = []
    html_code.append(f'<select id="{id}" name="{id}" {event}><option value="">선택하세요</option>')
    for member in members:
        html_code.append(f'<option value="{member.mb_id}" {"selected" if member.mb_id == selected else ""}>{member.mb_id}</option>')
    html_code.append('</select>')
    return ''.join(html_code)


# 필드에 저장된 값과 기본 값을 비교하여 selected 를 반환
# def get_selected(field_value, value):
#     if field_value is None or value is None or field_value == '' or value == '':
#         return ''
#     if isinstance(value, int) or (isinstance(value, str) and value.isdigit()):
#         return ' selected="selected"' if (int(field_value) == int(value)) else ''
#     return ' selected="selected"' if (field_value == value) else ''

def get_selected(field_value, value):
    if field_value is None or value is None or field_value == '' or value == '':
        return ''
    if (isinstance(field_value, str) and field_value.isdigit()) and \
       (isinstance(value, int) or (isinstance(value, str) and value.isdigit())):
        return ' selected="selected"' if int(field_value) == int(value) else ''
    return ' selected="selected"' if field_value == value else ''


def option_array_checked(option, arr=[]):
    checked = ''
    if not isinstance(arr, list):
        arr = arr.split(',')
    if arr and option in arr:
        checked = 'checked="checked"'
    return checked


def get_group_select(id, selected='', event=''):
    db = SessionLocal()
    groups = db.query(Group).order_by(Group.gr_id).all()
    str = f'<select id="{id}" name="{id}" {event}>\n'
    for i, group in enumerate(groups):
        if i == 0:
            str += '<option value="">선택</option>'
        str += option_selected(group.gr_id, selected, group.gr_subject)
    str += '</select>'
    return str


def option_selected(value, selected, text=''):
    if not text:
        text = value
    if value == selected:
        return f'<option value="{value}" selected="selected">{text}</option>\n'
    else:
        return f'<option value="{value}">{text}</option>\n'
    
    
from urllib.parse import urlencode


def subject_sort_link(request: Request, column: str, query_string: str ='', flag: str ='asc'):
    # 현재 상태에서 sst, sod, sfl, stx, sca, page 값을 가져온다.
    sst = request.state.sst if request.state.sst is not None else ""
    sod = request.state.sod if request.state.sod is not None else ""
    sfl = request.state.sfl if request.state.sfl is not None else ""
    stx = request.state.stx if request.state.stx is not None else ""
    sca = request.state.sca if request.state.sca is not None else ""
    page = request.state.page if request.state.page is not None else "" 
    
    # q1에는 column 값을 추가한다.
    q1 = f"sst={column}"

    if flag == 'asc':
        # flag가 'asc'인 경우, q2에 'sod=asc'를 할당한다.
        q2 = 'sod=asc'
        if sst == column:
            if sod == 'asc':
                # 현재 상태에서 sst와 col이 같고 sod가 'asc'인 경우, q2를 'sod=desc'로 변경한다.
                q2 = 'sod=desc'
    else:
        # flag가 'asc'가 아닌 경우, q2에 'sod=desc'를 할당한다.
        q2 = 'sod=desc'
        if sst == column:
            if sod == 'desc':
                # 현재 상태에서 sst와 col이 같고 sod가 'desc'인 경우, q2를 'sod=asc'로 변경한다.
                q2 = 'sod=asc'

    # query_string, q1, q2를 arr_query 리스트에 추가한다.
    arr_query = []
    arr_query.append(query_string)
    arr_query.append(q1)
    arr_query.append(q2)

    # sfl, stx, sca, page 값이 None이 아닌 경우, 각각의 값을 arr_query에 추가한다.
    if sfl is not None:
        arr_query.append(f'sfl={sfl}')
    if stx is not None:
        arr_query.append(f'stx={stx}')
    if sca is not None:
        arr_query.append(f'sca={sca}')
    if page is not None:
        arr_query.append(f'page={page}')

    # arr_query의 첫 번째 요소를 제외한 나머지 요소를 '&'로 연결하여 qstr에 할당한다.
    qstr = '&'.join(arr_query[1:]) if arr_query else ''
    # qstr을 '&'로 분리하여 pairs 리스트에 저장한다.
    pairs = qstr.split('&')

    # params 딕셔너리를 생성한다.
    params = {}

    # pairs 리스트의 각 요소를 '='로 분리하여 key와 value로 나누고, value가 빈 문자열이 아닌 경우 params에 추가한다.
    for pair in pairs:
        if '=' in pair:
            key, value = pair.split('=')
            if value != '':
                params[key] = value

    # qstr을 쿼리 문자열로 사용하여 링크를 생성하고 반환한다.
    return f'<a href="?{qstr}">'

# 함수 테스트
# print(subject_sort_link('title', query_string='type=list', flag='asc', sst='title', sod='asc', sfl='category', stx='example', page=2))


def get_admin_menus():
    '''
    1, 2단계로 구분된 관리자 메뉴 json 파일이 있으면 load 하여 반환하는 함수
    '''
    files = [
        "_admin/admin_menu_bbs.json",
        "_admin/admin_menu_shop.json",
        "_admin/admin_menu_sms.json"
    ]
    menus = {}
    for file_path in files:
        if os.path.exists(file_path):
            with open(file_path, "r", encoding="utf-8") as file:
                menus.update(json.load(file))
    return menus


def get_head_tail_img(dir: str, filename: str):
    '''
    게시판의 head, tail 이미지를 반환하는 함수
    '''
    img_path = os.path.join('data', dir, filename)  # 변수명 변경
    img_exists = os.path.exists(img_path)
    width = None
    
    if img_exists:
        try:
            with Image.open(img_path) as img_file:
                width = img_file.width
                if width > 750:
                    width = 750
        except PIL.UnidentifiedImageError:
            # 이미지를 열 수 없을 때의 처리
            img_exists = False
            print(f"Error: Cannot identify image file '{img_path}'")
    
    return {
        "img_exists": img_exists,
        "img_url": os.path.join('/data', dir, filename) if img_exists else None,
        "width": width
    }
    
def now():
    '''
    현재 시간을 반환하는 함수
    '''
    return datetime.now().timestamp()

import cachetools

# 캐시 크기와 만료 시간 설정
cache = cachetools.TTLCache(maxsize=10000, ttl=3600)

# def generate_one_time_token():
#     '''
#     1회용 토큰을 생성하여 반환하는 함수
#     '''
#     token = os.urandom(24).hex()
#     cache[token] = 'valid'
#     return token


# def validate_one_time_token(token):
#     '''
#     1회용 토큰을 검증하는 함수
#     '''
#     if token in cache:
#         del cache[token]
#         return True
#     return False


def generate_one_time_token(action: str = 'create'):
    '''
    1회용 토큰을 생성하여 반환하는 함수
    action : 'insert', 'update', 'delete' ...
    '''
    token = os.urandom(24).hex()
    cache[token] = {'status': 'valid', 'action': action}
    return token


def validate_one_time_token(token, action: str = 'create'):
    '''
    1회용 토큰을 검증하는 함수
    '''
    token_data = cache.get(token)
    if token_data and token_data.get("action") == action:
        del cache[token]
        return True
    return False


def get_client_ip(request: Request):
    '''
    클라이언트의 IP 주소를 반환하는 함수 (PHP의 $_SERVER['REMOTE_ADDR'])
    '''
    x_forwarded_for = request.headers.get("X-Forwarded-For")
    if x_forwarded_for:
        # X-Forwarded-For can be a comma-separated list of IPs.
        # The client's requested IP will be the first one.
        client_ip = x_forwarded_for.split(",")[0]
    else:
        client_ip = request.client.host
    return {"client_ip": client_ip}


def make_directory(directory: str):
    """이미지 경로 체크 및 생성

    Args:
        directory (str): 이미지 경로
    """
    if not os.path.exists(directory):
        os.makedirs(directory)


def delete_image(directory: str, filename: str, delete: bool = True):
    """이미지 삭제 처리 함수

    Args:
        directory (str): 경로
        filename (str): 파일이름
        delete (bool): 삭제여부. Defaults to True.
    """
    if delete:
        file_path = f"{directory}{filename}"
        if os.path.exists(file_path):
            os.remove(file_path)


def save_image(directory: str, filename: str, file: UploadFile):
    """이미지 저장 처리 함수

    Args:
        directory (str): 경로
        filename (str): 파일이름
        file (UploadFile): 파일 ojbect
    """
    if file and file.filename:
        with open(f"{directory}{filename}", "wb") as buffer:
            shutil.copyfileobj(file.file, buffer)
            

def generate_query_string(request: Request):
    search_fields = {}
    if request.method == "GET":
        search_fields = {
            'sst': request.query_params.get("sst"),
            'sod': request.query_params.get("sod"),
            'sfl': request.query_params.get("sfl"),
            'stx': request.query_params.get("stx"),
            'sca': request.query_params.get("sca"),
            # 'page': request.query_params.get("page")
        }
    else:
        search_fields = {
            'sst': request._form.get("sst") if request._form else "",
            'sod': request._form.get("sod") if request._form else "",
            'sfl': request._form.get("sfl") if request._form else "",
            'stx': request._form.get("stx") if request._form else "",
            'sca': request._form.get("sca") if request._form else "",
            # 'page': request._form.get("page") if request._form else ""
        }    
        
    # None 값을 제거
    search_fields = {k: v for k, v in search_fields.items() if v is not None}

    return urlencode(search_fields)    
            

def query_string(request: Request):
    search_fields = {}
    if request.method == "GET":
        search_fields = {
            'sst': request.query_params.get("sst"),
            'sod': request.query_params.get("sod"),
            'sfl': request.query_params.get("sfl"),
            'stx': request.query_params.get("stx"),
            'sca': request.query_params.get("sca"),
            # 'page': request.query_params.get("page")
        }
    else:
        search_fields = {
            'sst': request._form.get("sst") if request._form else "",
            'sod': request._form.get("sod") if request._form else "",
            'sfl': request._form.get("sfl") if request._form else "",
            'stx': request._form.get("stx") if request._form else "",
            'sca': request._form.get("sca") if request._form else "",
            # 'page': request._form.get("page") if request._form else ""
        }    
        
    # None 값을 제거
    search_fields = {k: v for k, v in search_fields.items() if v is not None}

    return urlencode(search_fields)    

        
# 파이썬의 내장함수인 list 와 이름이 충돌하지 않도록 변수명을 lst 로 변경함
def get_from_list(lst, index, default=0):
    if lst is None:
        return default
    try:
        return 1 if index in lst else default
    except (TypeError, IndexError):
        return default


# 그누보드5 get_paging() 함수와 다른점
# 1. 인수에서 write_pages 삭제
# 2. 인수에서 total_page 대신 total_count 를 사용함

# current_page : 현재 페이지
# total_count : 전체 레코드 수
# add_url : 페이지 링크의 추가 URL
def get_paging(request: Request, current_page, total_count, add_url=""):
    config = request.state.config
    url_prefix = request.url
    
    try:
        current_page = int(current_page)
    except ValueError:
        # current_page가 정수로 변환할 수 없는 경우 기본값으로 1을 사용하도록 설정
        current_page = 1
    total_count = int(total_count)

    # 한 페이지당 라인수
    page_rows = config.cf_mobile_page_rows if request.state.is_mobile and config.cf_mobile_page_rows else config.cf_page_rows
    page_rows = 10
    # 페이지 표시수
    page_count = config.cf_mobile_pages if request.state.is_mobile and config.cf_mobile_pages else config.cf_write_pages
    page_count = 10
    # 올바른 total_pages 계산 (올림처리)
    total_pages = (total_count + page_rows - 1) // page_rows
    
    # print(page_rows, page_count, total_pages)
    
    # 페이지 링크 목록 초기화
    page_links = []
    
    start_page = ((current_page - 1) // page_count) * page_count + 1
    end_page = start_page + page_count - 1

    # # 중앙 페이지 계산
    middle = page_count // 2
    start_page = max(1, current_page - middle)
    end_page = min(total_pages, start_page + page_count - 1)
    
    # 처음 페이지 링크 생성
    if current_page > 1:
        start_url = f"{url_prefix.include_query_params(page=1)}{add_url}"
        page_links.append(f'<a href="{start_url}" class="pg_page pg_start" title="처음 페이지">처음</a>')

    # 이전 페이지 구간 링크 생성
    if start_page > 1:
        prev_page = max(current_page - page_count, 1) 
        prev_url = f"{url_prefix.include_query_params(page=prev_page)}{add_url}"
        page_links.append(f'<a href="{prev_url}" class="pg_page pg_prev" title="이전 구간">이전</a>')

    # 페이지 링크 생성
    for page in range(start_page, end_page + 1):
        page_url = f"{url_prefix.include_query_params(page=page)}{add_url}"
        if page == current_page:
            page_links.append(f'<a href="{page_url}"><strong class="pg_current" title="현재 {page} 페이지">{page}</strong></a>')
        else:
            page_links.append(f'<a href="{page_url}" class="pg_page" title="{page} 페이지">{page}</a>')

    # 다음 페이지 구간 링크 생성
    if total_pages > end_page:
        next_page = min(current_page + page_count, total_pages)
        next_url = f"{url_prefix.include_query_params(page=next_page)}{add_url}"
        page_links.append(f'<a href="{next_url}" class="pg_page pg_next" title="다음 구간">다음</a>')
    
    # 마지막 페이지 링크 생성        
    if current_page < total_pages:
        end_url = f"{url_prefix.include_query_params(page=total_pages)}{add_url}"
        page_links.append(f'<a href="{end_url}" class="pg_page pg_end" title="마지막 페이지">마지막</a>')

    # 페이지 링크 목록을 문자열로 변환하여 반환
    return '<nav class="pg_wrap"><span class="pg">' + ''.join(page_links) + '</span></nav>'


def extract_browser(user_agent):
    # 사용자 에이전트 문자열에서 브라우저 정보 추출
    # 여기에 필요한 정규 표현식 또는 분석 로직을 추가
    # 예를 들어, 단순히 "Mozilla/5.0" 문자열을 추출하는 예제
    browser_match = re.search(r"Mozilla/5.0", user_agent)
    if browser_match:
        return "Mozilla/5.0"
    else:
        return "Unknown"
    
from ua_parser import user_agent_parser    
    

# 접속 레코드 기록 로직을 처리하는 함수
def record_visit(request: Request):
    vi_ip = request.client.host
    
    # 세션 생성
    db = SessionLocal()

    # 오늘의 접속이 이미 기록되어 있는지 확인
    existing_visit = db.query(Visit).filter(Visit.vi_date == date.today(), Visit.vi_ip == vi_ip).first()

    if not existing_visit:
        
        #$tmp_row = sql_fetch(" select max(vi_id) as max_vi_id from {$g5['visit_table']} ");
        tmp_row = db.query(func.max(Visit.vi_id).label("max_vi_id")).first()
        max_vi_id = tmp_row.max_vi_id if tmp_row.max_vi_id else 0
        max_vi_id = max_vi_id + 1
        
        # 새로운 접속 레코드 생성
        referer = request.headers.get("referer", "")
        user_agent = request.headers.get("User-Agent", "")
        ua = parse(user_agent)
        browser = ua.browser.family
        os = ua.os.family
        device = 'pc' if ua.is_pc else 'mobile' if ua.is_mobile else 'tablet' if ua.is_tablet else 'unknown'
            
        visit = Visit(
            vi_id=max_vi_id,
            vi_ip=vi_ip,
            vi_date=date.today(),
            vi_time=datetime.now().time(),
            vi_referer=referer,
            vi_agent=user_agent,
            vi_browser=browser,
            vi_os=os,
            vi_device=device,   
        )
        db.add(visit)
        db.commit()

        # VisitSum 테이블 업데이트
        visit_count_today = db.query(func.count(Visit.vi_id)).filter(Visit.vi_date == date.today()).scalar()

        visit_sum = db.query(VisitSum).filter(VisitSum.vs_date == date.today()).first()
        if visit_sum:
            visit_sum.vs_count = visit_count_today
        else:
            visit_sum = VisitSum(vs_date=date.today(), vs_count=visit_count_today)

        db.add(visit_sum)
        db.commit()

    db.close()            
    
    
# 공통 쿼리 파라미터를 받는 함수를 정의합니다.
def common_search_query_params(
        sst: str = Query(default=""), 
        sod: str = Query(default=""), 
        sfl: str = Query(default=""), 
        stx: str = Query(default=""), 
        current_page: str = Query(default="1", alias="page")
        ):
    '''
    공통 쿼리 파라미터를 받는 함수
    '''
    try:
        current_page = int(current_page)
    except ValueError:
        # current_page가 정수로 변환할 수 없는 경우 기본값으로 1을 사용하도록 설정
        current_page = 1
    return {"sst": sst, "sod": sod, "sfl": sfl, "stx": stx, "current_page": current_page}


def select_query(request: Request, table_model, search_params: dict, 
        same_search_fields: Optional[List[str]] = "", # 값이 완전히 같아야지만 필터링 '검색어'
        prefix_search_fields: Optional[List[str]] = "", # 뒤에 %를 붙여서 필터링 '검색어%'
        default_sod: str = "asc",
        # default_sst: Optional[List[str]] = [],
        default_sst: str = "",
    ):
    config = request.state.config
    
    records_per_page = config.cf_page_rows

    db = SessionLocal()
    query = db.query(table_model)
    
    # # sod가 제공되면, 해당 열을 기준으로 정렬을 추가합니다.
    # if search_params['sst'] is not None and search_params['sst'] != "":
    #     # if search_params['sod'] == "desc":
    #     #     query = query.order_by(desc(getattr(table_model, search_params['sst'])))
    #     # else:
    #     #     query = query.order_by(asc(getattr(table_model, search_params['sst'])))
    #     if search_params.get('sod', default_sod) == "desc":  # 수정된 부분
    #         query = query.order_by(desc(getattr(table_model, search_params['sst'])))
    #     else:
    #         query = query.order_by(asc(getattr(table_model, search_params['sst'])))

    # 'sst' 매개변수가 제공되지 않거나 빈 문자열인 경우, default_sst를 사용합니다.
    sst = search_params.get('sst', default_sst) or default_sst
    
    # sod가 제공되면, 해당 열을 기준으로 정렬을 추가합니다.
    if sst:
        sod = search_params.get('sod', default_sod) or default_sod
        # sst 가 배열인 경우, 여러 열을 기준으로 정렬을 추가합니다.
        if isinstance(sst, list):
            for sort_attribute in sst:
                sort_column = getattr(table_model, sort_attribute)
                if sod == "desc":
                    query = query.order_by(desc(sort_column))
                else:
                    query = query.order_by(asc(sort_column))
        else:
            if sod == "desc":
                query = query.order_by(desc(getattr(table_model, sst)))
            else:
                query = query.order_by(asc(getattr(table_model, sst)))
        
            
    # sfl과 stx가 제공되면, 해당 열과 값으로 추가 필터링을 합니다.
    if search_params['sfl'] is not None and search_params['stx'] is not None:
        if hasattr(table_model, search_params['sfl']):  # sfl이 Table에 존재하는지 확인
            # if search_params['sfl'] in ["mb_level"]:
            if search_params['sfl'] in same_search_fields:
                query = query.filter(getattr(table_model, search_params['sfl']) == search_params['stx'])
            elif search_params['sfl'] in prefix_search_fields:
                query = query.filter(getattr(table_model, search_params['sfl']).like(f"{search_params['stx']}%"))
            else:
                query = query.filter(getattr(table_model, search_params['sfl']).like(f"%{search_params['stx']}%"))

    # 페이지 번호에 따른 offset 계산
    offset = (search_params['current_page'] - 1) * records_per_page
    # 최종 쿼리 결과를 가져옵니다.
    rows = query.offset(offset).limit(records_per_page).all()
    # # 전체 레코드 개수 계산
    # # total_count = query.count()
    return {
        "rows": rows,
        "total_count": query.count(),
    }
    

# 회원 레코드 얻기    
# fields : 가져올 필드, 예) "mb_id, mb_name, mb_nick"
def get_member(mb_id: str, fields: str = '*'):
    db = SessionLocal()
    return db.query(Member).options(load_only(fields)).filter_by(mb_id=mb_id).first()
    

# 포인트 부여    
def insert_point(request: Request, mb_id: str, point: int, content: str = '', rel_table: str = '', rel_id: str = '', rel_action: str = '', expire: int = 0):
    config = request.state.config
    
    # 포인트를 사용하지 않는다면 종료
    if not config.cf_use_point:
        return 0
    
    # 포인트가 없다면 업데이트를 할 필요가 없으므로 종료
    if point == 0:
        return 0
    
    # 회원아이디가 없다면 종료
    if mb_id == '':
        return 0
    
    # 회원정보가 없다면 종료
    db = SessionLocal()
    
    member = db.query(Member).filter_by(mb_id=mb_id).first()
    if not member:
        return 0
    
    mb_point = get_point_sum(request, mb_id)

    
    if rel_table or rel_id or rel_action:
        record_count = db.query(Point).filter(
            and_(
                Point.mb_id == mb_id,
                Point.po_rel_table == rel_table,
                Point.po_rel_id == rel_id,
                Point.po_rel_action == rel_action
            )
        ).count()
        if record_count:
            return -1
        
    # 포인트 건별 생성
    po_expire_date = '9999-12-31'
    # po_expire_date = datetime.strptime('9999-12-31', '%Y-%m-%d')
    if config.cf_point_term > 0:
        if expire > 0:
            po_expire_date = (SERVER_TIME + timedelta(days=expire-1)).strftime('%Y-%m-%d')
        else:
            po_expire_date = (SERVER_TIME + timedelta(days=config.cf_point_term - 1)).strftime('%Y-%m-%d')
            
    po_expired = 0
    if point < 0:
        po_expired = 1
        po_expire_date = TIME_YMD
    po_mb_point = mb_point + point
    
    new_point = Point(
        mb_id=mb_id,
        po_datetime=TIME_YMDHIS,
        po_content=content,
        po_point=point,
        po_use_point=0,
        po_mb_point=po_mb_point,
        po_expired=po_expired,
        po_expire_date=po_expire_date,
        po_rel_table=rel_table,
        po_rel_id=rel_id,
        po_rel_action=rel_action
    )
    db.add(new_point)
    db.commit()
    
    # filter_by 는 filter 에 비해 기능이 제한적임    
    db.query(Member).filter_by(mb_id=mb_id).update({Member.mb_point: po_mb_point})
    # db.query(Member).filter(Member.mb_id == mb_id).update({Member.mb_point: po_mb_point})
    db.commit()

    return 1


# 소멸 포인트 얻기
def get_expire_point(request: Request, mb_id: str):
    config = request.state.config
    
    if  config.cf_point_term <= 0:
        return 0
    
    db = SessionLocal()
    
    point_sum = db.query(func.sum(Point.po_point - Point.po_use_point)).filter_by(mb_id=mb_id, po_expired=False).filter(Point.po_expire_date < datetime.now()).scalar()
    return point_sum if point_sum else 0


# 포인트 내역 합계
def get_point_sum(request: Request, mb_id: str):
    config = request.state.config
    
    db = SessionLocal()
    
    if config.cf_point_term > 0:
        expire_point = get_expire_point(request, mb_id)
        if expire_point > 0:
            mb = get_member(mb_id, 'mb_point')
            point = expire_point * (-1)
            new_point = Point(
                mb_id=mb_id,
                po_datetime=TIME_YMDHIS,
                po_content='포인트 소멸',
                po_point=expire_point * (-1),
                po_use_point=0,
                po_mb_point=mb.mb_point + point,
                po_expired=1,
                po_expire_date=TIME_YMD,
                po_rel_table='@expire',
                po_rel_id=mb_id,
                po_rel_action='expire-' + str(uuid.uuid4()),
            )   
            db.add(new_point)
            db.commit()
            
            # 포인트를 사용한 경우 포인트 내역에 사용금액 기록
            if point < 0:
                # insert_use_point(mb_id, point)
                pass
        
        # 유효기간이 있을 때 기간이 지난 포인트 expired 체크    
        db.query(Point).filter(
            and_(
                Point.mb_id == mb_id,
                Point.po_expired != 1,
                Point.po_expire_date != '9999-12-31',
                Point.po_expire_date < TIME_YMD
            )
        ).update({Point.po_expired: 1})
        db.commit()            
            
    # 포인트합
    point_sum = db.query(func.sum(Point.po_point)).filter_by(mb_id=mb_id).scalar()
    return point_sum if point_sum else 0


# 사용포인트 입력
def insert_use_point(mb_id: str, point: int, po_id: str = ""):
    global config
    
    point1 = abs(point)
    db = SessionLocal()
    query = db.query(Point).filter_by(mb_id=mb_id, po_expired=False).order_by(Point.po_id.desc())
    query = query(Point.po_id, Point.po_point, Point.po_use_point)\
                .filter(
                    and_(
                        Point.mb_id == mb_id,
                        Point.po_id != po_id,
                        Point.po_expired == 0,
                        Point.po_point > Point.po_use_point
                    )
                )
    if config.cf_point_term:
        query = query.order_by(Point.po_expire_date.asc(), Point.po_id.asc())
    else:
        query = query.order_by(Point.po_id.asc())
    rows = query.all()
    for row in rows:
        point2 = row.po_point
        point3 = row.po_use_point
        
        if (point2 - point3) > point1:
            db.query(Point).filter_by(po_id=row.po_id).update({"po_use_point": (Point.po_use_point + point1)})
            db.commit()
        else:
            point4 = point2 - point3
            db.query(Point).filter_by(po_id=row.po_id).update({"po_use_point": (Point.po_use_point + point4), "po_expired": 100})
            db.commit()
            point1 = point1 - point4


# 포인트 삭제
def delete_point(request: Request, mb_id: str, rel_table: str, rel_id : str, rel_action: str):
    db = SessionLocal()
    result = False
    if rel_table or rel_id or rel_action:
        # 포인트 내역정보    
        row = db.query(Point).filter(Point.mb_id == mb_id, Point.po_rel_table == rel_table, Point.po_rel_id == rel_id, Point.po_rel_action == rel_action).first()
        if row.po_point and row.po_point > 0:
            abs_po_point = abs(row.po_point)
            delete_use_point(request, row.mb_id, abs_po_point)
        else:
            if row.po_use_point and row.po_use_point > 0:
                insert_use_point(request, row.mb_id, row.po_use_point, row.po_id)
                
        db.query(Point).filter(Point.mb_id == mb_id, Point.po_rel_table == rel_table, Point.po_rel_id == rel_id, Point.po_rel_action == rel_action).delete(synchronize_session=False)
        db.commit()

        # po_mb_point에 반영
        if row.po_point:
            db.query(Point).filter(Point.mb_id == mb_id, Point.po_id > row.po_id).update({Point.po_mb_point: Point.po_mb_point - row.po_point}, synchronize_session=False)
            db.commit()
        
        # 포인트 내역의 합을 구하고    
        sum_point = get_point_sum(request, mb_id)
        
        # 포인트 UPDATE
        db.query(Member).filter(Member.mb_id == mb_id).update({Member.mb_point: sum_point}, synchronize_session=False)
        result = db.commit()

    return result


# 사용포인트 삭제
def delete_use_point(request: Request, mb_id: str, point: int):
    config = request.state.config
    db = SessionLocal()
    
    point1 = abs(point)
    rows = db.query(Point).filter(Point.mb_id == mb_id, Point.po_expired != 1, Point.po_use_point > 0).order_by(desc('po_expire_date', 'po_id') if config.cf_point_term else desc('po_id')).all()
    for row in rows:
        point2 = row.po_use_point
        if row.po_expired == 100 and (row.po_expire_date == '9999-12-31' or row.po_expire_date >= TIME_YMD):
            po_expired = 0
        else:
            po_expired = row.po_expired
        
        if point2 > point1:
            db.query(Point).filter(Point.po_id == row.po_id).update({Point.po_use_point: Point.po_use_point - point1, Point.po_expired: po_expired}, synchronize_session=False)
            db.commit()
            break
        else:
            db.query(Point).filter(Point.po_id == row.po_id).update({Point.po_use_point: 0, Point.po_expired: po_expired}, synchronize_session=False)
            db.commit()
            point1 = point1 - point2


# 소멸포인트 삭제
def delete_expire_point(request: Request, mb_id: str, point: int):
    config = request.state.config
    db = SessionLocal()
    
    point1 = abs(point)
    rows = db.query(Point).filter(Point.mb_id == mb_id, Point.po_expired == 1, Point.po_point >= 0, Point.po_use_point > 0).order_by(desc(Point.po_expire_date), desc(Point.po_id)).all()
    for row in rows:
        point2 = row.po_use_point
        po_expired = 0
        po_expire_date = '9999-12-31'
        if config.cf_point_term > 0:
            po_expire_date = (SERVER_TIME + timedelta(days=config.cf_point_term - 1)).strftime('%Y-%m-%d')
    
        if point2 > point1:
            db.query(Point).filter(Point.po_id == row.po_id).update({Point.po_use_point: Point.po_use_point - point1, Point.po_expired: po_expired, Point.po_expire_date: po_expire_date}, synchronize_session=False)
            db.commit()
            break
        else:
            db.query(Point).filter(Point.po_id == row.po_id).update({Point.po_use_point: 0, Point.po_expired: po_expired, Point.po_expire_date: po_expire_date}, synchronize_session=False)
            db.commit()
            point1 = point1 - point2


def domain_mail_host(request: Request, is_at: bool = True):
    domain_host = request.base_url.hostname
    
    if domain_host.startswith("www."):
        domain_host = domain_host[4:]
    
    return f"@{domain_host}" if is_at else domain_host
        

def get_memo_not_read(mb_id: str):
    '''
    메모를 읽지 않은 개수를 반환하는 함수
    '''
    db = SessionLocal()
    return db.query(Memo).filter(Memo.me_recv_mb_id == mb_id, Memo.me_read_datetime == None, Memo.me_type == 'recv').count()


def editor_path(request:Request) -> str:
    """지정한 에디터 경로를 반환하는 함수
    미지정시 그누보드 환경설정값 사용
    request.state.editor: 에디터이름
    request.state.use_editor: 에디터 사용여부 False 이면 'textarea' 반환
    """
    if not request.state.use_editor:
        return "textarea"

    editor_name = request.state.editor
    if not editor_name:
        return "textarea"

    return editor_name


def nl2br(value) -> str:
    """ \n 을 <br> 태그로 변환
    """
    return escape(value).replace('\n', Markup('<br>\n'))


def get_popular_list(request: Request, limit: int = 7, day: int = 3):
    """인기검색어 조회

    Args:
        limit (int, optional): 조회 갯수. Defaults to 7.
        day (int, optional): 오늘부터 {day}일 전. Defaults to 3.

    Returns:
        List[Popular]: 인기검색어 리스트
    """
    db = SessionLocal()
    # 현재 날짜와 day일 전 날짜를 구한다.
    today = datetime.now()
    before = today - timedelta(days=day)
    # 현재 날짜와 day일 전 날짜 사이의 인기검색어를 조회한다.
    popular_list = db.query(
            Popular.pp_word,
            func.count(Popular.pp_word).label('count'),
        ).filter(
        Popular.pp_word != '',
        Popular.pp_date >= before,
        Popular.pp_date <= today
    ).group_by(Popular.pp_word).order_by(desc('count'), Popular.pp_word).limit(limit).all()
    db.close()

    return popular_list


def generate_token(request: Request, action: str = ''):
    '''
    토큰 생성 함수

    Returns:
        str: 생성된 토큰
    '''
    # token = str(uuid.uuid4())  # 임의의 유일한 키 생성
    token = hash_password(action)
    request.session["ss_token"] = token
    return token


def compare_token(request: Request, token: str, action: str = ''):
    '''
    토큰 비교 함수

    Args:
        token (str): 비교할 토큰

    Returns:
        bool: 토큰이 일치하면 True, 일치하지 않으면 False
    '''
    if request.session.get("ss_token") == token and token:
        return verify_password(action, token)
    else:
        return False


def get_poll(request: Request):
    db = SessionLocal()
    poll = db.query(Poll).filter(Poll.po_use == 1).order_by(Poll.po_id.desc()).first()
    db.close()

    return poll


def get_member_level(request: Request):
    """
    request에서 회원 레벨 정보를 가져오는 함수
    """
    member = request.state.login_member

    return member.mb_level if member else 1


def auth_check(request: Request, menu_key: str, attribute: str):
    '''
    관리권한 체크
    '''    
    # 최고관리자이면 처리 안함
    if request.state.is_super_admin:
        return ""

    db = SessionLocal()

    exists_member = request.state.login_member
    if not exists_member:
        return "로그인 후 이용해 주세요."

    exists_auth = db.query(Auth).filter_by(mb_id=exists_member.mb_id, au_menu=menu_key).first()
    if not exists_auth:
        return "이 메뉴에는 접근 권한이 없습니다.\\n\\n접근 권한은 최고관리자만 부여할 수 있습니다."

    auth_set = set(exists_auth.au_auth.split(","))
    if not attribute in auth_set:
        if attribute == "r":
            error = "읽을 권한이 없습니다."
        elif attribute == "w":
            error = "입력, 추가, 생성, 수정 권한이 없습니다."
        elif attribute == "d":
            error = "삭제 권한이 없습니다."
        else:
            error = f"속성(attribute={attribute})이 잘못 되었습니다."
        return error

    return ""


<<<<<<< HEAD
def get_unique_id(request) -> Optional[str]:
    """고유키 생성 함수
    그누보드 5의 get_uniqid

    년월일시분초00 ~ 년월일시분초99
    년(4) 월(2) 일(2) 시(2) 분(2) 초(2) 100만분의 1초(2)
    Args:
        request (Request): FastAPI Request 객체
    Returns:
        Optional[str]: 고유 아이디, DB 오류시 None
    """

    ip: str = get_client_ip(request)["client_ip"]

    while True:
        current = datetime.now()
        ten_milli_sec = str(current.microsecond)[:2].zfill(2)
        key = f"{current.strftime('%Y%m%d%H%M%S')}{ten_milli_sec}"

        with SessionLocal() as session:
            try:
                session.add(UniqId(uq_id=key, uq_ip=ip))
                session.commit()
                return key

            except IntegrityError:
                # key 중복 에러가 발생하면 다시 시도
                session.rollback()
                sleep(random.uniform(0.01, 0.02))
            except Exception as e:
                logging.log(logging.CRITICAL, 'unique table insert error', exc_info=e)
                return None
=======
class AlertException(HTTPException):
    """스크립트 경고창 출력을 위한 예외 클래스
        - HTTPExceptiond에서 페이지 이동을 위한 url 매개변수를 추가적으로 받는다.

    Args:
        HTTPException (HTTPException): HTTP 예외 클래스
    """
    def __init__(self, status_code: int, detail: str = None, url: str = None):
        self.status_code = status_code
        self.detail = detail
        self.url = url
>>>>>>> 8a71cdba
<|MERGE_RESOLUTION|>--- conflicted
+++ resolved
@@ -15,11 +15,7 @@
 from sqlalchemy import Index, asc, desc, and_, or_, func, extract
 from sqlalchemy.exc import IntegrityError
 from sqlalchemy.orm import load_only, Session
-<<<<<<< HEAD
-from models import Config, Member, Memo, Board, Group, Point, Poll, Popular, Visit, VisitSum, UniqId
-=======
-from models import Auth, Config, Member, Memo, Board, Group, Point, Poll, Popular, Visit, VisitSum
->>>>>>> 8a71cdba
+from models import Auth, Config, Member, Memo, Board, Group, Point, Poll, Popular, Visit, VisitSum, UniqId
 from models import WriteBaseModel
 from database import SessionLocal, engine, DB_TABLE_PREFIX
 from datetime import datetime, timedelta, date, time
@@ -1143,7 +1139,6 @@
     return ""
 
 
-<<<<<<< HEAD
 def get_unique_id(request) -> Optional[str]:
     """고유키 생성 함수
     그누보드 5의 get_uniqid
@@ -1176,7 +1171,7 @@
             except Exception as e:
                 logging.log(logging.CRITICAL, 'unique table insert error', exc_info=e)
                 return None
-=======
+
 class AlertException(HTTPException):
     """스크립트 경고창 출력을 위한 예외 클래스
         - HTTPExceptiond에서 페이지 이동을 위한 url 매개변수를 추가적으로 받는다.
@@ -1187,5 +1182,4 @@
     def __init__(self, status_code: int, detail: str = None, url: str = None):
         self.status_code = status_code
         self.detail = detail
-        self.url = url
->>>>>>> 8a71cdba
+        self.url = url