--- conflicted
+++ resolved
@@ -34,13 +34,8 @@
             <col class="grid_3">
         </colgroup>
         <tbody>
-<<<<<<< HEAD
         <tr class="no_grpset">
             <th scope="row"><label for="bo_table">TABLE<strong class="sound_only">필수</strong></label></th>
-=======
-        <tr>
-            <th scope="row"><label for="bo_table">TABLE<strong class="blind">필수</strong></label></th>
->>>>>>> 50ff065b
             <td colspan="2">
                 {% if board.bo_table %}
                     <input type="hidden" name="bo_table" value="{{ board.bo_table }}">
@@ -53,13 +48,8 @@
                 {% endif %}
             </td>
         </tr>
-<<<<<<< HEAD
         <tr class="no_grpset">
             <th scope="row"><label for="gr_id">그룹<strong class="sound_only">필수</strong></label></th>
-=======
-        <tr>
-            <th scope="row"><label for="gr_id">그룹<strong class="blind">필수</strong></label></th>
->>>>>>> 50ff065b
             <td colspan="2">
                 {{ get_group_select('gr_id', board.gr_id, 'required')|safe }}
                 {% if board %}
@@ -67,13 +57,8 @@
                 {% endif %}
             </td>
         </tr>
-<<<<<<< HEAD
         <tr class="no_grpset">
             <th scope="row"><label for="bo_subject">게시판 제목<strong class="sound_only">필수</strong></label></th>
-=======
-        <tr>
-            <th scope="row"><label for="bo_subject">게시판 제목<strong class="blind">필수</strong></label></th>
->>>>>>> 50ff065b
             <td colspan="2">
                 <input type="text" name="bo_subject" value="{{ board.bo_subject }}" id="bo_subject" required class="required frm_input" size="80" maxlength="120">
             </td>
