from fastapi import APIRouter, Form, Depends
from fastapi.responses import RedirectResponse
from sqlalchemy.orm import Session

from common import *
from database import get_db
<<<<<<< HEAD
from main import templates
=======
import models
from pbkdf2 import validate_password
>>>>>>> ac774d39

router = APIRouter()


@router.get("/login")
def login_form(request: Request):
    """
    로그인 폼을 보여준다.
    """
    return templates.TemplateResponse("bbs/login_form.html", {"request": request})


@router.post("/login")
def login(request: Request, db: Session = Depends(get_db), mb_id: str = Form(...), mb_password: str = Form(...)):
    """
    로그인 정보를 확인한다.
    """
    errors = []

    member = db.query(Member).filter(Member.mb_id == mb_id).first()
    if not member:
<<<<<<< HEAD
        errors.append("아이디 또는 패스워드가 일치하지 않습니다.")
=======
        # raise HTTPException(status_code=404, detail="{mb_id} is not found.")
        errors.append("회원정보가 존재하지 않습니다.")
>>>>>>> ac774d39
    else:
        if not verify_password(mb_password, member.mb_password):
            errors.append("아이디 또는 패스워드가 일치하지 않습니다.")

    if errors:
        return templates.TemplateResponse("bbs/login_form.html", {"request": request, "mb_id": mb_id, "errors": errors})

    # 로그인 성공시 세션에 저장
    request.session["ss_mb_id"] = member.mb_id
    # XSS 공격에 대응하기 위하여 회원의 고유키를 생성해 놓는다.
    # user_key = hashlib.md5((member.mb_datetime + get_real_client_ip(request) + request.headers.get('User-Agent')).encode()).hexdigest()
    request.session["ss_mb_key"] = session_member_key(request, member)

    return RedirectResponse(url="/", status_code=302)


@router.post("/login_check")
def check_login(request: Request, db: Session = Depends(get_db), mb_id: str = Form(...), mb_password: str = Form(...)):
    '''
    outlogin 의 로그인 정보를 검사한다.
    '''
    errors = []
    member = db.query(Member).filter(Member.mb_id == mb_id).first()
    if not member:
        # raise HTTPException(status_code=404, detail="{mb_id} is not found.")
        errors.append("회원정보가 존재하지 않습니다.")
    else:
        # if not verify_password(mb_password, member.mb_password):
        if not validate_password(mb_password, member.mb_password):
            errors.append("아이디 또는 패스워드가 일치하지 않습니다.")

    if errors:
        return templates.TemplateResponse("alert.html", {"request": request, "errors": errors})

    # 로그인 성공시 세션에 저장
    request.session["ss_mb_id"] = member.mb_id
    # XSS 공격에 대응하기 위하여 회원의 고유키를 생성해 놓는다.
    # user_key = hashlib.md5((member.mb_datetime + get_real_client_ip(request) + request.headers.get('User-Agent')).encode()).hexdigest()
    request.session["ss_mb_key"] = session_member_key(request, member)

    return RedirectResponse(url="/", status_code=302)


@router.get("/logout")
def logout(request: Request):
    """
    로그아웃 처리
    """
    # 세션을 초기화한다.
    request.session.clear()
    return RedirectResponse(url="/", status_code=302)<|MERGE_RESOLUTION|>--- conflicted
+++ resolved
@@ -4,12 +4,8 @@
 
 from common import *
 from database import get_db
-<<<<<<< HEAD
 from main import templates
-=======
-import models
 from pbkdf2 import validate_password
->>>>>>> ac774d39
 
 router = APIRouter()
 
@@ -31,25 +27,20 @@
 
     member = db.query(Member).filter(Member.mb_id == mb_id).first()
     if not member:
-<<<<<<< HEAD
-        errors.append("아이디 또는 패스워드가 일치하지 않습니다.")
-=======
-        # raise HTTPException(status_code=404, detail="{mb_id} is not found.")
         errors.append("회원정보가 존재하지 않습니다.")
->>>>>>> ac774d39
     else:
         if not verify_password(mb_password, member.mb_password):
             errors.append("아이디 또는 패스워드가 일치하지 않습니다.")
-
+            
     if errors:
         return templates.TemplateResponse("bbs/login_form.html", {"request": request, "mb_id": mb_id, "errors": errors})
-
+    
     # 로그인 성공시 세션에 저장
     request.session["ss_mb_id"] = member.mb_id
     # XSS 공격에 대응하기 위하여 회원의 고유키를 생성해 놓는다.
     # user_key = hashlib.md5((member.mb_datetime + get_real_client_ip(request) + request.headers.get('User-Agent')).encode()).hexdigest()
     request.session["ss_mb_key"] = session_member_key(request, member)
-
+    
     return RedirectResponse(url="/", status_code=302)
 
 
@@ -64,7 +55,6 @@
         # raise HTTPException(status_code=404, detail="{mb_id} is not found.")
         errors.append("회원정보가 존재하지 않습니다.")
     else:
-        # if not verify_password(mb_password, member.mb_password):
         if not validate_password(mb_password, member.mb_password):
             errors.append("아이디 또는 패스워드가 일치하지 않습니다.")
 
