--- conflicted
+++ resolved
@@ -79,19 +79,6 @@
     write = dynamic_create_write_table(bo_table)
     write.wr_content = ""
 
-<<<<<<< HEAD
-    request.state.editor = board.bo_dhtml_editor
-    request.state.use_editor = board.bo_use_dhtml_editor
-
-    return templates.TemplateResponse(
-        f"board/{request.state.device}/{board.bo_skin}/write_form.html",
-        {
-            "request": request,
-            "board": board,
-            "write": write,
-        },
-    )
-=======
     request.state.use_dhtml_editor = board.bo_use_dhtml_editor
     request.state.editor_name = board.bo_select_editor
 
@@ -101,7 +88,6 @@
                                           "board": board,
                                           "write": write,
                                       })
->>>>>>> c7e924df
 
 
 @router.post("/write_update/")
