# 여기에서 write 와 post 는 글 한개라는 개념으로 사용합니다.
# 게시판 테이블을 write 로 사용하여 테이블명을 바꾸지 못하는 관계로
# 테이블명은 write 로, 글 한개에 대한 의미는 write 와 post 를 혼용하여 사용합니다.
from typing_extensions import Annotated, List

from fastapi import APIRouter, Depends, Request, Form, Path, Query, File, UploadFile
from fastapi.responses import FileResponse, RedirectResponse

from core.database import db_session
from core.exception import AlertException
from core.formclass import WriteForm, WriteCommentForm
from core.models import WriteBaseModel
from core.template import UserTemplates
from lib.member import get_admin_type
from lib.board_lib import (
    set_image_width, url_auto_link, BoardConfig, get_list_thumbnail,
    render_latest_posts, generate_reply_character, is_secret_write,
    BoardFileManager, is_owner, insert_board_new, set_write_delay
)
from lib.captcha import captcha_widget
from lib.common import set_url_query_params, get_unique_id, remove_query_params
from lib.dependency.board import get_write, get_variery_wr_id
from lib.dependency.dependencies import (
    check_group_access, validate_captcha, validate_token
)
from lib.template_functions import get_paging
from service.board import (
    ListPostService, CreatePostService, ReadPostService,
    UpdatePostService, DeletePostService, GroupBoardListService,
    CommentService, DeleteCommentService, ListDeleteService,
    MoveUpdateService, DownloadFileService
)
from service.popular_service import PopularService


router = APIRouter()
templates = UserTemplates()
templates.env.filters["set_image_width"] = set_image_width
templates.env.filters["url_auto_link"] = url_auto_link
templates.env.globals["get_admin_type"] = get_admin_type
templates.env.globals["get_unique_id"] = get_unique_id
templates.env.globals["board_config"] = BoardConfig
templates.env.globals["get_list_thumbnail"] = get_list_thumbnail
templates.env.globals["captcha_widget"] = captcha_widget


@router.get("/group/{gr_id}")
async def group_board_list(
    request: Request,
    group_board_list_service: Annotated[GroupBoardListService, Depends()],
):
    """
    게시판그룹의 모든 게시판 목록을 보여준다.
    """
    # 게시판 그룹 정보 조회
    group = group_board_list_service.group
    group_board_list_service.check_mobile_only()
    boards = group_board_list_service.get_boards_in_group()

    context = {
        "request": request,
        "group": group,
        "boards": boards,
        "render_latest_posts": render_latest_posts
    }
    return templates.TemplateResponse("/board/group.html", context)


@router.get("/{bo_table}")
async def list_post(
<<<<<<< HEAD
    request: Request,
    db: db_session,
    popular_service: Annotated[PopularService, Depends()],
    bo_table: Annotated[str, Path(...)],
    search_params: Annotated[dict, Depends(common_search_query_params)],
=======
    list_post_service: Annotated[ListPostService, Depends()],
>>>>>>> 05620ea8
):
    """해당 게시판의 게시글 목록을 보여준다."""
    board = list_post_service.board
<<<<<<< HEAD

    # 검색 단어를 인기검색어에 등록
    fields = search_params.get('sfl')
    word = search_params.get('stx')
    popular_service.create_popular(request, fields, word)

=======
    paging = get_paging(
        list_post_service.request,
        list_post_service.search_params['current_page'],
        list_post_service.get_total_count(),
        list_post_service.page_rows
    )
>>>>>>> 05620ea8
    context = {
        "request": list_post_service.request,
        "categories": list_post_service.categories,
        "board": board,
        "board_config": list_post_service,
        "notice_writes": list_post_service.get_notice_writes(),
        "writes": list_post_service.get_writes(),
        "total_count": list_post_service.get_total_count(),
        "current_page": list_post_service.search_params['current_page'],
        "paging": paging,
        "is_write": list_post_service.is_write_level(),
        "table_width": list_post_service.get_table_width,
        "gallery_width": list_post_service.gallery_width,
        "gallery_height": list_post_service.gallery_height,
        "prev_spt": list_post_service.prev_spt,
        "next_spt": list_post_service.next_spt,
    }

    return templates.TemplateResponse(f"/board/{board.bo_skin}/list_post.html", context)


@router.post("/list_delete/{bo_table}", dependencies=[Depends(validate_token)])
async def list_delete(
    list_delete_service: Annotated[ListDeleteService, Depends()],
    wr_ids: list = Form(..., alias="chk_wr_id[]"),
):
    """
    게시글을 일괄 삭제한다.
    """
    list_delete_service.validate_admin_authority()
    list_delete_service.delete_writes(wr_ids)

    query_params = list_delete_service.request.query_params
    url = f"/board/{list_delete_service.bo_table}"
    return RedirectResponse(
        set_url_query_params(url, query_params), status_code=303)


@router.post("/move/{bo_table}")
async def move_post(
    move_update_service: Annotated[MoveUpdateService, Depends()],
    wr_ids: list = Form(..., alias="chk_wr_id[]"),
):
    """
    게시글 복사/이동
    """
    move_update_service.validate_admin_authority()
    boards = move_update_service.get_admin_board_list()
    context = {
        "request": move_update_service.request,
        "sw": move_update_service.sw,
        "act": move_update_service.act,
        "boards": boards,
        "current_board": move_update_service.board,
        "wr_ids": ','.join(wr_ids)
    }
    return templates.TemplateResponse("/board/move.html", context)


@router.post("/move_update/", dependencies=[Depends(validate_token)])
async def move_update(
    move_update_service: Annotated[MoveUpdateService, Depends()],
    wr_ids: str = Form(..., alias="wr_id_list"),
    target_bo_tables: list = Form(..., alias="chk_bo_table[]"),
):
    """
    게시글 복사/이동
    """
    move_update_service.validate_admin_authority()
    origin_writes = move_update_service.get_origin_writes(wr_ids)
    move_update_service.move_copy_post(target_bo_tables, origin_writes)
    context = {
        "request": move_update_service.request,
        "errors": f"해당 게시물을 선택한 게시판으로 {move_update_service.act} 하였습니다."
    }
    return templates.TemplateResponse("alert_close.html", context)


@router.get("/write/{bo_table}", dependencies=[Depends(check_group_access)])
async def write_form_add(
    create_post_service: Annotated[CreatePostService, Depends()],
    parent_id: int = Query(None)
):
    """
    게시글을 작성하는 form을 보여준다.
    """
    board = create_post_service.board
    parent_write = None
    if parent_id:
        parent_write = create_post_service.get_parent_post(parent_id)
        generate_reply_character(board, parent_write)
    else:
        create_post_service.validate_write_level()

    # TODO: 포인트 검증

    # 게시판 제목 설정
    board.subject = create_post_service.subject
    # 게시판 에디터 설정
    request = create_post_service.request
    request.state.use_editor = board.bo_use_dhtml_editor
    request.state.editor = create_post_service.select_editor

    # 게시판 관리자 확인
    admin_type = create_post_service.member.admin_type

    context = {
        "request": request,
        "categories": create_post_service.get_category_list(),
        "board": board,
        "write": None,
        "is_notice": True if admin_type and not parent_id else False,
        "is_html": create_post_service.is_html_level(),
        "is_secret": 1 if is_secret_write(parent_write) else board.bo_use_secret,
        "secret_checked": "checked" if is_secret_write(parent_write) else "",
        "is_mail": create_post_service.use_email,
        "recv_email_checked": "checked",
        "is_link": create_post_service.is_link_level(),
        "is_file": create_post_service.is_upload_level(),
        "is_file_content": bool(board.bo_use_file_content),
        "files": BoardFileManager(board).get_board_files_by_form(),
        "is_use_captcha": create_post_service.use_captcha,
        "write_min": create_post_service.write_min,
        "write_max": create_post_service.write_max,
    }
    return templates.TemplateResponse(
        f"/board/{board.bo_skin}/write_form.html", context)


@router.get("/write/{bo_table}/{wr_id}", dependencies=[Depends(check_group_access)])
async def write_form_edit(
    update_post_service: Annotated[UpdatePostService, Depends()],
):
    """
    게시글을 작성하는 form을 보여준다.
    """
    request = update_post_service.request
    bo_table = update_post_service.bo_table
    wr_id = update_post_service.wr_id
    board = update_post_service.board
    write = update_post_service.get_write(wr_id)

    # 게시판 수정 권한
    update_post_service.validate_write_level()
    update_post_service.validate_restrict_comment_count()

    # 게시판 관리자 확인
    admin_type = update_post_service.member.admin_type
    if not admin_type:
        # 익명 글
        if not write.mb_id:
            if not request.session.get(f"ss_edit_{bo_table}_{wr_id}"):
                query_params = request.query_params
                url = f"/bbs/password/update/{bo_table}/{write.wr_id}"
                return RedirectResponse(
                    set_url_query_params(url, query_params), status_code=303)
        # 회원 글
        elif write.mb_id and not is_owner(write, update_post_service.member.mb_id):
            raise AlertException("본인 글만 수정할 수 있습니다.", 403)

    # 게시판 제목 설정
    board.subject = update_post_service.subject
    # 게시판 에디터 설정
    request.state.use_editor = board.bo_use_dhtml_editor
    request.state.editor = update_post_service.select_editor

    # HTML 설정
    html_checked = ""
    html_value = ""
    if "html1" in write.wr_option:
        html_checked = "checked"
        html_value = "html1"
    elif "html2" in write.wr_option:
        html_checked = "checked"
        html_value = "html2"

    context = {
        "request": request,
        "categories": update_post_service.get_category_list(),
        "board": board,
        "write": write,
        "is_notice": True if not write.wr_reply and admin_type else False,
        "notice_checked": "checked" if update_post_service.is_board_notice(wr_id) else "",
        "is_html": update_post_service.is_html_level(),
        "html_checked": html_checked,
        "html_value": html_value,
        "is_secret": 1 if is_secret_write(write) else board.bo_use_secret,
        "secret_checked": "checked" if is_secret_write(write) else "",
        "is_mail": update_post_service.use_email,
        "recv_email_checked": "checked" if "mail" in write.wr_option else "",
        "is_link": update_post_service.is_link_level(),
        "is_file": update_post_service.is_upload_level(),
        "is_file_content": bool(board.bo_use_file_content),
        "files": BoardFileManager(board, wr_id).get_board_files_by_form(),
        "is_use_captcha": False,
        "write_min": update_post_service.write_min,
        "write_max": update_post_service.write_max,
    }
    return templates.TemplateResponse(
        f"/board/{board.bo_skin}/write_form.html", context)


@router.post("/write_update/{bo_table}", dependencies=[Depends(validate_token), Depends(check_group_access)])
async def create_post(
    db: db_session,
    form_data: Annotated[WriteForm, Depends()],
    create_post_service: Annotated[CreatePostService, Depends()],
    parent_id: int = Form(None),
    notice: bool = Form(False),
    secret: str = Form(""),
    html: str = Form(""),
    mail: str = Form(""),
    uid: str = Form(None),
    files: List[UploadFile] = File(None, alias="bf_file[]"),
    file_content: list = Form(None, alias="bf_content[]"),
    file_dels: list = Form(None, alias="bf_file_del[]"),
    recaptcha_response: str = Form("", alias="g-recaptcha-response"),
):
    """게시글을 작성한다."""
    create_post_service.validate_captcha(recaptcha_response)
    create_post_service.validate_write_delay()
    create_post_service.validate_write_level()
    create_post_service.validate_secret_board(secret, html, mail)
    create_post_service.validate_post_content(form_data.wr_subject)
    create_post_service.validate_post_content(form_data.wr_content)
    create_post_service.is_write_level()
    create_post_service.arrange_data(form_data, secret, html, mail)
    write = create_post_service.save_write(parent_id, form_data)
    insert_board_new(create_post_service.bo_table, write)
    create_post_service.add_point(write)
    create_post_service.send_write_mail_(write, parent_id)
    create_post_service.set_notice(write.wr_id, notice)
    set_write_delay(create_post_service.request)
    create_post_service.delete_auto_save(uid)
    create_post_service.save_secret_session(write.wr_id, secret)
    create_post_service.upload_files(write, files, file_content, file_dels)
    create_post_service.delete_cache()
    redirect_url = create_post_service.get_redirect_url(write)
    db.commit()
    return RedirectResponse(redirect_url, status_code=303)


@router.post("/write_update/{bo_table}/{wr_id}", dependencies=[Depends(validate_token), Depends(check_group_access)])
async def update_post(
    update_post_service: Annotated[UpdatePostService, Depends()],
    notice: bool = Form(False),
    secret: str = Form(""),
    html: str = Form(""),
    mail: str = Form(""),
    form_data: WriteForm = Depends(),
    uid: str = Form(None),
    files: List[UploadFile] = File(None, alias="bf_file[]"),
    file_content: list = Form(None, alias="bf_content[]"),
    file_dels: list = Form(None, alias="bf_file_del[]"),
):
    """게시글을 수정한다."""
    wr_id = update_post_service.wr_id
    write = update_post_service.get_write(wr_id)
    update_post_service.validate_author(write, form_data.wr_password)
    update_post_service.validate_restrict_comment_count()
    update_post_service.validate_secret_board(secret, html, mail)
    update_post_service.validate_post_content(form_data.wr_subject)
    update_post_service.validate_post_content(form_data.wr_content)
    update_post_service.arrange_data(form_data, secret, html, mail)
    update_post_service.save_secret_session(wr_id, secret)
    update_post_service.save_write(write, form_data)
    update_post_service.set_notice(wr_id, notice)
    update_post_service.delete_auto_save(uid)
    update_post_service.upload_files(write, files, file_content, file_dels)
    update_post_service.update_children_category(form_data)
    update_post_service.delete_cache()
    redirect_url = update_post_service.get_redirect_url(write)
    update_post_service.db.commit()

    return RedirectResponse(redirect_url, status_code=303)


@router.get("/{bo_table}/{wr_id}", dependencies=[Depends(check_group_access)])
async def read_post(
    read_post_service: Annotated[ReadPostService, Depends()],
):
    """게시글을 읽는다."""
    board = read_post_service.board
    read_post_service.request.state.editor = read_post_service.select_editor
    read_post_service.validate_secret_with_session()
    read_post_service.validate_repeat_with_session()
    read_post_service.block_read_comment()
    read_post_service.validate_read_level()
    read_post_service.check_scrap()
    read_post_service.check_is_good()
    prev, next = read_post_service.get_prev_next()
    read_post_service.db.commit()
    context = {
        "request": read_post_service.request,
        "board": board,
        "write": read_post_service.write,
        "write_list": read_post_service.write_list,
        "prev": prev,
        "next": next,
        "images": read_post_service.images,
        "files": read_post_service.images + read_post_service.normal_files,
        "links": read_post_service.get_links(),
        "comments": read_post_service.get_comments(),
        "is_write": read_post_service.is_write_level(),
        "is_reply": read_post_service.is_reply_level(),
        "is_comment_write": read_post_service.is_comment_level(),
    }
    return templates.TemplateResponse(f"/board/{board.bo_skin}/read_post.html", context)


@router.get("/delete/{bo_table}/{wr_id}", dependencies=[Depends(validate_token)])
async def delete_post(
    delete_post_service: Annotated[DeletePostService, Depends()],
):
    """
    게시글을 삭제한다.
    """
    delete_post_service.validate_level()
    delete_post_service.validate_exists_reply()
    delete_post_service.validate_exists_comment()
    delete_post_service.delete_write()
    query_params = remove_query_params(delete_post_service.request, "token")
    return RedirectResponse(
        set_url_query_params(f"/board/{delete_post_service.bo_table}", query_params), status_code=303
    )


@router.get("/{bo_table}/{wr_id}/download/{bf_no}", dependencies=[Depends(check_group_access)])
async def download_file(
    download_file_service: Annotated[DownloadFileService, Depends()],
):
    """첨부파일 다운로드

    Args:
        db (Session): DB 세션. Depends로 주입
        bo_table (str): 게시판 테이블명
        wr_id (int): 게시글 아이디
        bf_no (int): 파일 순번

    Raises:
        AlertException: 파일이 존재하지 않을 경우

    Returns:
        FileResponse: 파일 다운로드
    """
    download_file_service.validate_download_level()
    board_file = download_file_service.get_board_file()
    download_file_service.validate_point_session(board_file)
    return FileResponse(board_file.bf_file, filename=board_file.bf_source)


@router.post(
        "/write_comment_update/{bo_table}",
        dependencies=[Depends(validate_token), Depends(check_group_access)])
async def write_comment_update(
    comment_service: Annotated[CommentService, Depends()],
    form: WriteCommentForm = Depends(),
    recaptcha_response: str = Form("", alias="g-recaptcha-response"),
):
    """
    댓글 등록/수정
    """
    write = comment_service.get_write(comment_service.wr_id)

    if form.w == "c":
        #댓글 생성
        if not comment_service.member.mb_id:
            # 비회원은 Captcha 유효성 검사
            await validate_captcha(comment_service.request, recaptcha_response)
        comment_service.validate_write_delay()
        comment_service.validate_comment_level()
        comment_service.validate_point()
        comment_service.validate_post_content(form.wr_content)
        comment = comment_service.save_comment(form, write)
        comment_service.add_point(comment)
        comment_service.send_write_mail_(comment, write)
        insert_board_new(comment_service.bo_table, comment)
        set_write_delay(comment_service.request)
    elif form.w == "cu":
        # 댓글 수정
        write_model = comment_service.write_model
        comment = comment_service.db.get(write_model, form.comment_id)
        if not comment:
            raise AlertException(f"{form.comment_id} : 존재하지 않는 댓글입니다.", 404)

        comment_service.validate_author(comment)
        comment_service.validate_post_content(form.wr_content)
        comment.wr_content = comment_service.get_cleaned_data(form.wr_content)
        comment.wr_option = form.wr_secret or "html1"
        comment.wr_last = comment_service.g5_instance.get_wr_last_now(write_model.__tablename__)
    comment_service.db.commit()
    redirect_url = comment_service.get_redirect_url(write)
    return RedirectResponse(redirect_url, status_code=303)


@router.get("/delete_comment/{bo_table}/{comment_id}", dependencies=[Depends(validate_token)])
async def delete_comment(
    request: Request,
    delete_comment_service: Annotated[DeleteCommentService, Depends()],
):
    """
    댓글 삭제
    """
    comment = delete_comment_service.get_comment()
    delete_comment_service.check_authority()
    delete_comment_service.delete_comment()

    # request.query_params에서 token 제거
    query_params = remove_query_params(request, "token")
    url = f"/board/{delete_comment_service.bo_table}/{comment.wr_parent}"
    return RedirectResponse(
        set_url_query_params(url, query_params), status_code=303)


@router.get("/{bo_table}/{wr_id}/link/{no}")
async def link_url(
    request: Request,
    db: db_session,
    write: Annotated[WriteBaseModel, Depends(get_write)],
    bo_table: str = Path(...),
    wr_id: int = Path(...),
    no: int = Path(...)
):
    """
    게시글에 포함된 링크이동
    """
    # 링크정보 조회
    url = getattr(write, f"wr_link{no}")
    if not url:
        raise AlertException("링크가 존재하지 않습니다.", 404)

    # 링크 세션 설정
    link_session_name = f"ss_link_{bo_table}_{wr_id}_{no}"
    if not request.session.get(link_session_name):
        # 링크 횟수 증가
        link_hit = getattr(write, f"wr_link{no}_hit", 0) + 1
        setattr(write, f"wr_link{no}_hit", link_hit)
        db.commit()
        request.session[link_session_name] = True

    # url에 http가 없으면 붙여줌
    if not url.startswith("http"):
        url = "http://" + url

    # 새 창의 외부 URL로 이동
    return RedirectResponse(url, status_code=303)<|MERGE_RESOLUTION|>--- conflicted
+++ resolved
@@ -68,33 +68,16 @@
 
 @router.get("/{bo_table}")
 async def list_post(
-<<<<<<< HEAD
-    request: Request,
-    db: db_session,
-    popular_service: Annotated[PopularService, Depends()],
-    bo_table: Annotated[str, Path(...)],
-    search_params: Annotated[dict, Depends(common_search_query_params)],
-=======
     list_post_service: Annotated[ListPostService, Depends()],
->>>>>>> 05620ea8
 ):
     """해당 게시판의 게시글 목록을 보여준다."""
     board = list_post_service.board
-<<<<<<< HEAD
-
-    # 검색 단어를 인기검색어에 등록
-    fields = search_params.get('sfl')
-    word = search_params.get('stx')
-    popular_service.create_popular(request, fields, word)
-
-=======
     paging = get_paging(
         list_post_service.request,
         list_post_service.search_params['current_page'],
         list_post_service.get_total_count(),
         list_post_service.page_rows
     )
->>>>>>> 05620ea8
     context = {
         "request": list_post_service.request,
         "categories": list_post_service.categories,
