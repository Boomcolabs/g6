# 여기에서 write 와 post 는 글 한개라는 개념으로 사용합니다.
# 그누보드5 버전에서 게시판 테이블을 write 로 사용하여 테이블명을 바꾸지 못하는 관계로
# 테이블명은 write 로, 글 한개에 대한 의미는 write 와 post 를 혼용하여 사용합니다.
import datetime

from fastapi import APIRouter, Depends, Request, File, Form, Path, Query
from fastapi.responses import FileResponse, RedirectResponse

from common.database import db_session
from common.formclass import WriteForm, WriteCommentForm
from common.models import AutoSave, Board, BoardGood, Group, GroupMember, Scrap
from lib.board_lib import *
from lib.common import *
from lib.pbkdf2 import create_hash

router = APIRouter()
templates = UserTemplates()
templates.env.filters["datetime_format"] = datetime_format
templates.env.filters["set_image_width"] = set_image_width
templates.env.filters["url_auto_link"] = url_auto_link
templates.env.globals["get_admin_type"] = get_admin_type
templates.env.globals["get_unique_id"] = get_unique_id
templates.env.globals["board_config"] = BoardConfig
templates.env.globals["get_list_thumbnail"] = get_list_thumbnail
templates.env.globals["captcha_widget"] = captcha_widget

FILE_DIRECTORY = "data/file/"


@router.get("/group/{gr_id}")
async def group_board_list(
    request: Request,
    db: db_session,
    gr_id: str = Path(...)
):
    """
    게시판그룹의 모든 게시판 목록을 보여준다.
    """
    # 게시판 그룹 정보 조회
    group = db.get(Group, gr_id)
    if not group:
        raise AlertException(f"{gr_id} : 존재하지 않는 게시판그룹입니다.", 404)

    # 게시판관리자 검증
    # TODO: 이 부분을 간단하게 개선 => 회원 클래스??
    member = request.state.login_member
    mb_id = getattr(member, "mb_id", None)
    member_level = get_member_level(request)
    admin_type = get_admin_type(request, mb_id, group=group)

    # FIXME: 모바일/PC 분기처리
    if not admin_type and request.state.device == 'mobile':
        raise AlertException(f"{group.gr_subject} 그룹은 모바일에서만 접근할 수 있습니다.", 400, url="/")
    
    # 그룹별 게시판 목록 조회
<<<<<<< HEAD
    query = (
        select(Board)
        .where(
            Board.gr_id == gr_id,
            Board.bo_list_level <= member_level,
            Board.bo_device != 'mobile'
        )
        .order_by(Board.bo_order)
=======
    query_boards = select(Board).filter(
        Board.gr_id == gr_id,
        Board.bo_list_level <= member_level,
        Board.bo_device != 'mobile'
>>>>>>> dca626cf
    )
    # 인증게시판 제외
    if not admin_type:
        query = query.filter_by(bo_use_cert="")

<<<<<<< HEAD
    boards = db.scalars(query).all()

    context = {
        "request": request,
        "group": group,
        "boards": boards,
        "latest": latest
    }
    return templates.TemplateResponse(f"{request.state.device}/board/group.html", context)
=======
    query_boards = query_boards.order_by(Board.bo_order)
    boards = db.scalars(query_boards)
    return templates.TemplateResponse(
        f"{request.state.device}/board/group.html",
        {"request": request, "group": group, "boards": boards, "latest": latest}
    )
>>>>>>> dca626cf


@router.get("/{bo_table}")
async def list_post(
    request: Request,
    db: db_session,
    bo_table: str = Path(..., title="게시판 아이디"),
    spt: int = Query(None, title="검색단위"),
    search_params: dict = Depends(common_search_query_params),
):
    """
    지정된 게시판의 글 목록을 보여준다.
    """
    # 게시판 정보 조회
    config = request.state.config

    board = db.get(Board, bo_table)
    board_config = BoardConfig(request, board)
    if not board:
        raise AlertException(f"{bo_table} : 존재하지 않는 게시판입니다.", 404)

    if not board_config.is_list_level():
        raise AlertException("목록을 볼 권한이 없습니다.", 403)

    board.subject = board_config.subject
    sca = request.query_params.get("sca")
    sfl = search_params['sfl']
    stx = search_params['stx']
    sst = search_params['sst']
    sod = search_params['sod']
    current_page = search_params['current_page']
    page_rows = board_config.page_rows

    # 게시판 테이블 모델 생성
    model_write = dynamic_create_write_table(bo_table)

    # 공지 게시글 목록 조회
    notice_writes = []
    if current_page == 1:
        notice_ids = board_config.get_notice_list()
<<<<<<< HEAD
        notice_query = select(model_write).where(model_write.wr_id.in_(notice_ids))
        if sca:
            notice_query = notice_query.where(model_write.ca_name == sca)
        notice_writes = [get_list(request, write, board_config)
                         for write in db.scalars(notice_query).all()]
=======
        notice_query = select(model_write).filter(model_write.wr_id.in_(notice_ids))
        if sca:
            notice_query = notice_query.filter(model_write.ca_name == sca)
        notice_writes = [get_list(request, write, board_config) for write in db.scalars(notice_query).all()]
>>>>>>> dca626cf

    # 게시글 목록 조회
    query = write_search_filter(request, model_write, sca, sfl, stx)
    query = query.where(model_write.wr_is_comment == 0)
    # 정렬
    if sst and hasattr(model_write, sst):
        if sod == "desc":
            query = query.order_by(desc(sst))
        else:
            query = query.order_by(asc(sst))
    else:
        query = board_config.get_list_sort_query(model_write, query)

    # 검색일 경우 검색단위 갯수 설정
    prev_spt = None
    next_spt = None
    if (sca or (sfl and stx)):
        search_part = int(config.cf_search_part) or 10000
<<<<<<< HEAD
        min_spt = db.scalar(select(func.min(model_write.wr_num))) or 0
=======
        min_spt = db.scalar(func.min(model_write.wr_num)) or 0
>>>>>>> dca626cf
        spt = int(request.query_params.get("spt", min_spt))
        prev_spt = spt - search_part if spt > min_spt else None
        next_spt = spt + search_part if spt + search_part < 0 else None

        # wr_num 컬럼을 기준으로 검색단위를 구분합니다. (wr_num은 음수)
        query = query.where(model_write.wr_num.between(spt, spt + search_part))

    # 페이지 번호에 따른 offset 계산
    offset = (current_page - 1) * page_rows
    # 최종 쿼리 결과를 가져옵니다.
<<<<<<< HEAD
    writes = db.scalars(
        query.add_columns(model_write)
        .offset(offset).limit(page_rows)
    ).all()
    # 전체 게시글 갯수 조회
    total_count = db.scalar(query.add_columns(func.count()))

=======
    writes = db.scalars(query.offset(offset).limit(page_rows)).all()
    # 전체 게시글 갯수 조회
    total_count = db.scalar(select(func.count()).select_from(query))
>>>>>>> dca626cf
    # 게시글 정보 수정
    for write in writes:
        write.num = total_count - offset - (writes.index(write))
        write = get_list(request, write, board_config)

    context = {
        "request": request,
        "categories": board_config.get_category_list(),
        "board": board,
        "board_config": board_config,
        "notice_writes": notice_writes,
        "writes": writes,
        "total_count": total_count,
        "current_page": search_params['current_page'],
        "paging": get_paging(request, search_params['current_page'], total_count, page_rows),
        "is_write": board_config.is_write_level(),
        "table_width": board_config.get_table_width,
        "gallery_width": board_config.gallery_width,
        "gallery_height": board_config.gallery_height,
        "prev_spt": prev_spt,
        "next_spt": next_spt,
    }
    return templates.TemplateResponse(
        f"{request.state.device}/board/{board.bo_skin}/list_post.html", context)


@router.post("/list_delete/{bo_table}", dependencies=[Depends(validate_token)])
async def list_delete(
    request: Request,
    db: db_session,
    bo_table: str = Path(...),
    wr_ids: list = Form(..., alias="chk_wr_id[]"),
):
    """
    게시글을 일괄 삭제한다.
    """
    # 게시판 정보 조회
    board = db.get(Board, bo_table)
    if not board:
        raise AlertException(f"{bo_table} : 존재하지 않는 게시판입니다.", 404)

    # 게시판 관리자 검증
    member = request.state.login_member
    mb_id = getattr(member, "mb_id", None)
    admin_type = get_admin_type(request, mb_id, group=board.group, board=board)
    if not admin_type:
        raise AlertException("게시판 관리자 이상 접근이 가능합니다.", 403)

    # 게시글 조회
    model_write = dynamic_create_write_table(bo_table)
<<<<<<< HEAD
    writes = db.scalars(
        select(model_write)
        .where(model_write.wr_id.in_(wr_ids))
    ).all()
=======
    writes = db.scalars(select(model_write).filter(model_write.wr_id.in_(wr_ids)))
>>>>>>> dca626cf
    for write in writes:
        db.delete(write)
        # 원글 포인트 삭제
        if not delete_point(request, write.mb_id, board.bo_table, write.wr_id, "쓰기"):
            insert_point(request, write.mb_id, board.bo_write_point * (-1), f"{board.bo_subject} {write.wr_id} 글 삭제")
        
        # 파일 삭제
        BoardFileManager(board, write.wr_id).delete_board_files()

        # TODO: 댓글 삭제
    db.commit()

    # 최신글 캐시 삭제
    G6FileCache().delete_prefix(f'latest-{bo_table}')

    # TODO: 게시글 삭제시 같이 삭제해야할 것들 추가

    query_string = "?" + request.query_params.__str__() if request.query_params else ""

    return RedirectResponse(f"/board/{bo_table}{query_string}", status_code=303)


@router.post("/move/{bo_table}")
async def move_post(
    request: Request,
    db: db_session,
    bo_table: str = Path(...),
    sw: str = Form(...),
    wr_ids: list = Form(..., alias="chk_wr_id[]"),
):
    """
    게시글 복사/이동
    """
    # 게시판 정보 조회
    board = db.get(Board, bo_table)
    if not board:
        raise AlertException(f"{bo_table} : 존재하지 않는 게시판입니다.", 404)

    # 게시판 관리자 검증
    member = request.state.login_member
    mb_id = getattr(member, "mb_id", None)
    admin_type = get_admin_type(request, mb_id, group=board.group, board=board)
    if not admin_type:
        raise AlertException("게시판 관리자 이상 접근이 가능합니다.", 403)

    # 게시판 목록 조회
<<<<<<< HEAD
    query = select(Board).join(Group).order_by(Board.gr_id, Board.bo_order, Board.bo_table)
=======
    br = aliased(Board)
    gr = aliased(Group)
    query = select(br.bo_table, br.bo_subject, gr.gr_subject).outerjoin(gr, gr.gr_id == br.gr_id)
>>>>>>> dca626cf
    # 관리자가 속한 게시판 목록만 조회
    if admin_type == "group":
        query = query.where(Group.gr_admin == mb_id)
    elif admin_type == "board":
<<<<<<< HEAD
        query = query.where(Board.bo_admin == mb_id)
    boards = db.scalars(query).all()
=======
        query = query.filter(br.bo_admin == mb_id)
    results = db.execute(query.order_by(br.gr_id, br.bo_order, br.bo_table)).all()
>>>>>>> dca626cf

    context = {
        "request": request,
        "sw": sw,
        "act": "이동" if sw == "move" else "복사",
        "boards": boards,
        "current_board": board,
        "wr_ids": ','.join(wr_ids)
    }
    return templates.TemplateResponse(f"{request.state.device}/board/move.html", context)


@router.post("/move_update/", dependencies=[Depends(validate_token)])
async def move_update(
    request: Request,
    db: db_session,
    sw: str = Form(...),
    bo_table: str = Form(...),
    wr_ids: str = Form(..., alias="wr_id_list"),
    target_bo_tables: list = Form(..., alias="chk_bo_table[]"),
):
    """
    게시글 복사/이동
    """
    config = request.state.config
    act = "이동" if sw == "move" else "복사"

    # 게시판 검증
    origin_board = db.get(Board, bo_table)
    if not origin_board:
        raise AlertException(f"{bo_table} : 존재하지 않는 게시판입니다.", 404)

    # 게시판관리자 검증
    member = request.state.login_member
    mb_id = getattr(member, "mb_id", None)
    admin_type = get_admin_type(request, mb_id, group=origin_board.group, board=origin_board)
    if not admin_type:
        raise AlertException("게시판 관리자 이상 접근이 가능합니다.", 403)

    # 입력받은 정보를 토대로 게시글을 복사한다.
    model_write = dynamic_create_write_table(bo_table)
<<<<<<< HEAD
    origin_writes = db.scalars(
        select(model_write)
        .where(model_write.wr_id.in_(wr_ids.split(',')))
    ).all()
=======
    origin_writes = db.scalars(select(model_write).where(model_write.wr_id.in_(wr_ids.split(',')))).all()
>>>>>>> dca626cf

    # 게시글 복사/이동 작업 반복
    for target_bo_table in target_bo_tables:
        for origin_write in origin_writes:
            TargetWrite = dynamic_create_write_table(target_bo_table)
            target_write = TargetWrite()

            # 복사/이동 로그 기록
            if not origin_write.wr_is_comment and config.cf_use_copy_log:
                nick = cut_name(request, member.mb_nick)
                log_msg = f"[이 게시물은 {nick}님에 의해 {datetime_format(datetime.now()) } {origin_board.bo_subject}에서 {act} 됨]"
                if "html" in origin_write.wr_option:
                    log_msg = f'<div class="content_{sw}">' + log_msg + '</div>'
                else:
                    log_msg = '\n' + log_msg

            # 게시글 복사
            initial_field = ["wr_id", "wr_parent"]
            for field in origin_write.__table__.columns.keys():
                if field in initial_field:
                    continue
                elif field == 'wr_content':
                    target_write.wr_content = origin_write.wr_content + log_msg
                elif field == 'wr_num':
                    target_write.wr_num = get_next_num(target_bo_table)
                else:
                    setattr(target_write, field, getattr(origin_write, field))

            if sw == "copy":
                target_write.wr_good = 0
                target_write.wr_nogood = 0
                target_write.wr_hit = 0
                target_write.wr_datetime = datetime.now()

            # 게시글 추가
            db.add(target_write)
            db.commit()
            # 부모아이디 설정
            target_write.wr_parent = target_write.wr_id
            db.commit()

            if sw == "move":
                # 최신글 이동
                db.execute(
<<<<<<< HEAD
                    update(BoardNew)
                    .where(BoardNew.bo_table == origin_board.bo_table, BoardNew.wr_id == origin_write.wr_id)
                    .values(bo_table=target_bo_table, wr_id=target_write.wr_id, wr_parent=target_write.wr_id)
                )
=======
                    update(BoardNew).values(
                        bo_table=target_bo_table, wr_id=target_write.wr_id, wr_parent=target_write.wr_id
                    ).where(
                        BoardNew.bo_table==origin_board.bo_table, BoardNew.wr_id==origin_write.wr_id
                    )
                )

>>>>>>> dca626cf
                # 게시글
                if not origin_write.wr_is_comment:
                    # 추천데이터 이동
                    db.execute(
<<<<<<< HEAD
                        update(BoardGood)
                        .where(BoardGood.bo_table == target_bo_table, BoardGood.wr_id == target_write.wr_id)
                        .values(bo_table=target_bo_table, wr_id=target_write.wr_id)
                    )
                    # 스크랩 이동
                    db.execute(
                        update(Scrap)
                        .where(Scrap.bo_table == target_bo_table, Scrap.wr_id == target_write.wr_id)
                        .values(bo_table=target_bo_table, wr_id=target_write.wr_id)
                    )
=======
                        update(BoardGood).values(
                            bo_table=target_bo_table, wr_id=target_write.wr_id
                        ).where(
                            BoardGood.bo_table==origin_board.bo_table, BoardGood.wr_id==origin_write.wr_id
                        )
                    )

                    # 스크랩 이동
                    db.execute(
                        update(Scrap).values(
                            bo_table=target_bo_table, wr_id=target_write.wr_id
                        ).where(
                            Scrap.bo_table==bo_table, Scrap.wr_id==origin_write.wr_id
                        )
                    )

>>>>>>> dca626cf
                # 기존 데이터 삭제
                db.delete(origin_write)
                db.commit()

            # 파일이 존재할 경우
            file_manager = BoardFileManager(origin_board, origin_write.wr_id)
            if file_manager.is_exist():
                if sw == "move":
                    file_manager.move_board_files(FILE_DIRECTORY, target_bo_table, target_write.wr_id)
                else:
                    file_manager.copy_board_files(FILE_DIRECTORY, target_bo_table, target_write.wr_id)

        # 최신글 캐시 삭제
        G6FileCache().delete_prefix(f'latest-{target_bo_table}')

    # 원본 게시판 최신글 캐시 삭제
    G6FileCache().delete_prefix(f'latest-{bo_table}')

    context = {
        "request": request,
        "errors": f"해당 게시물을 선택한 게시판으로 {act} 하였습니다."
    }
    return templates.TemplateResponse("alert_close.html", context)


@router.get("/write/{bo_table}")
async def write_form_add(
    request: Request,
    db: db_session,
    bo_table: str = Path(...),
    parent_id: int = Query(None)
):
    """
    게시글을 작성하는 form을 보여준다.
    """
    # 게시판 정보 조회
    board = db.get(Board, bo_table)
    board_config = BoardConfig(request, board)
    if not board:
        raise AlertException(f"{bo_table} : 존재하지 않는 게시판입니다.", 404)

    parent_write = None
    if parent_id:
        # 답글 작성권한 검증
        if not board_config.is_reply_level():
            raise AlertException("답변글을 작성할 권한이 없습니다.", 403)

        # 답글 생성가능여부 검증
        model_write = dynamic_create_write_table(bo_table)
        parent_write = db.get(model_write, parent_id)
        generate_reply_character(board, parent_write)
    else:
        if not board_config.is_write_level():
            raise AlertException("글을 작성할 권한이 없습니다.", 403)

    # 게시판 제목 설정
    board.subject = board_config.subject
    # 게시판 에디터 설정
    request.state.use_editor = board.bo_use_dhtml_editor
    request.state.editor = board_config.select_editor

    # 게시판 관리자 확인
    member = request.state.login_member
    mb_id = getattr(member, "mb_id", None)
    admin_type = get_admin_type(request, mb_id, group=board.group, board=board)

    context = {
        "request": request,
        "categories": board_config.get_category_list(),
        "board": board,
        "write": None,
        "is_notice": True if admin_type and not parent_id else False,
        "is_html": board_config.is_html_level(),
        "is_secret": 1 if is_secret_write(parent_write) else board.bo_use_secret,
        "secret_checked": "checked" if is_secret_write(parent_write) else "",
        "is_mail": board_config.use_email,
        "recv_email_checked": "checked",
        "is_link": board_config.is_link_level(),
        "is_file": board_config.is_upload_level(),
        "is_file_content": bool(board.bo_use_file_content),
        "files": BoardFileManager(board).get_board_files_by_form(),
        "is_use_captcha": board_config.use_captcha,
        "write_min": board_config.write_min,
        "write_max": board_config.write_max,
    }
    return templates.TemplateResponse(
        f"{request.state.device}/board/{board.bo_skin}/write_form.html", context)


@router.get("/write/{bo_table}/{wr_id}")
async def write_form_edit(
    request: Request,
    db: db_session,
    bo_table: str = Path(...),
    wr_id: int = Path(...)
):
    """
    게시글을 작성하는 form을 보여준다.
    """
    # 게시판 정보 조회
    board = db.get(Board, bo_table)
    board_config = BoardConfig(request, board)
    if not board:
        raise AlertException(f"{bo_table} : 존재하지 않는 게시판입니다.", 404)

    # 게시글 조회
    model_write = dynamic_create_write_table(bo_table)
    write = db.get(model_write, wr_id)
    if not write:
        raise AlertException(f"{wr_id} : 존재하지 않는 게시글입니다.", 404)

    # 게시판 관리자 확인
    member = request.state.login_member
    mb_id = getattr(member, "mb_id", None)
    admin_type = get_admin_type(request, mb_id, group=board.group, board=board)

    # 게시판 수정 권한
    if not board_config.is_write_level():
        raise AlertException("글을 수정할 권한이 없습니다.", 403)
    if not board_config.is_modify_by_comment(wr_id):
        raise AlertException(f"이 글과 관련된 댓글이 {board.bo_count_modify}건 이상 존재하므로 수정 할 수 없습니다.", 403)

    if not admin_type:
        # 익명 글
        if not write.mb_id:
            if not request.session.get(f"ss_edit_{bo_table}_{wr_id}"):
                query_string = "?" + request.query_params.__str__() if request.query_params else ""

                return RedirectResponse(f"/bbs/password/update/{bo_table}/{write.wr_id}{query_string}", status_code=303)
        # 회원 글
        elif write.mb_id and not is_owner(write, mb_id):
            raise AlertException("본인 글만 수정할 수 있습니다.", 403)

    # 게시판 제목 설정
    board.subject = board_config.subject
    # 게시판 에디터 설정
    request.state.use_editor = board.bo_use_dhtml_editor
    request.state.editor = board_config.select_editor

    # HTML 설정
    html_checked = ""
    html_value = ""
    if "html1" in write.wr_option:
        html_checked = "checked"
        html_value = "html1"
    elif "html2" in write.wr_option:
        html_checked = "checked"
        html_value = "html2"

    context = {
        "request": request,
        "categories": board_config.get_category_list(),
        "board": board,
        "write": write,
        "is_notice": True if not write.wr_reply and admin_type else False,
        "notice_checked": "checked" if board_config.is_board_notice(wr_id) else "",
        "is_html": board_config.is_html_level(),
        "html_checked": html_checked,
        "html_value": html_value,
        "is_secret": 1 if is_secret_write(write) else board.bo_use_secret,
        "secret_checked": "checked" if is_secret_write(write) else "",
        "is_mail": board_config.use_email,
        "recv_email_checked": "checked" if "mail" in write.wr_option else "",
        "is_link": board_config.is_link_level(),
        "is_file": board_config.is_upload_level(),
        "is_file_content": bool(board.bo_use_file_content),
        "files": BoardFileManager(board, wr_id).get_board_files_by_form(),
        "is_use_captcha": False,
        "write_min": board_config.write_min,
        "write_max": board_config.write_max,
    }
    return templates.TemplateResponse(
        f"{request.state.device}/board/{board.bo_skin}/write_form.html", context)


@router.post("/write_update", dependencies=[Depends(validate_token)])
async def write_update(
    request: Request,
    db: db_session,
    recaptcha_response: str = Form("", alias="g-recaptcha-response"),
    bo_table: str = Form(...),
    wr_id: int = Form(None),
    parent_id: int = Form(None),
    uid: str = Form(None),
    notice: bool = Form(False),
    html: str = Form(""),
    mail: str = Form(""),
    secret: str = Form(""),
    form_data: WriteForm = Depends(),
    files: List[UploadFile] = File(None, alias="bf_file[]"),
    file_content: list = Form(None, alias="bf_content[]"),
    file_dels: list = Form(None, alias="bf_file_del[]"),
):
    """
    게시글을 Table 추가한다.
    """
    config = request.state.config
    # 게시판 정보 조회
    board = db.get(Board, bo_table)
    board_config = BoardConfig(request, board)
    if not board:
        raise AlertException(f"{bo_table} : 존재하지 않는 게시판입니다.", 404)

    # 게시판 관리자 확인
    member = request.state.login_member
    mb_id = getattr(member, "mb_id", None)
    admin_type = get_admin_type(request, mb_id, group=board.group, board=board)

    # 비밀글 사용여부 체크
    if not admin_type:
        if not board.bo_use_secret and "secret" in secret and "secret" in html and "secret" in mail:
            raise AlertException("비밀글 미사용 게시판 이므로 비밀글로 등록할 수 없습니다.", 403)
        # 비밀글 옵션에 따라 비밀글 설정
        if board.bo_use_secret == 2:
            secret = "secret"

    # 게시글 내용 검증
    subject_filter_word = filter_words(request, form_data.wr_subject)
    content_filter_word = filter_words(request, form_data.wr_content)
    if subject_filter_word or content_filter_word:
        word = subject_filter_word if subject_filter_word else content_filter_word
        raise AlertException(f"제목/내용에 금지단어({word})가 포함되어 있습니다.", 400)

    # 게시글 테이블 정보 조회
    model_write = dynamic_create_write_table(bo_table)
    # 옵션 설정
    options = [opt for opt in [html, secret, mail] if opt]
    form_data.wr_option = ",".join(map(str, options))

    # 링크 설정
    if not board_config.is_link_level():
        form_data.wr_link1 = ""
        form_data.wr_link2 = ""

    exists_write = db.scalar(
        exists(model_write)
        .where(model_write.wr_id == wr_id).select()
    )
    # 글 등록
    if not exists_write:
        # 글쓰기 간격 검증
        if not is_write_delay(request):
            raise AlertException("너무 빠른 시간내에 게시글을 연속해서 올릴 수 없습니다.", 400)

        # Captcha 검증
        if board_config.use_captcha:
            await validate_captcha(request, recaptcha_response)

        # 글 작성 권한 검증
        if parent_id:
            if not board_config.is_reply_level():
                raise AlertException("답변글을 작성할 권한이 없습니다.", 403)
            parent_write = db.get(model_write, parent_id)
        else:
            if not board_config.is_write_level():
                raise AlertException("글을 작성할 권한이 없습니다.", 403)
            parent_write = None

        form_data.wr_password = create_hash(form_data.wr_password) if form_data.wr_password else ""
        form_data.wr_name = board_config.set_wr_name(member, form_data.wr_name)
        form_data.wr_email = getattr(member, "mb_email", form_data.wr_email)
        form_data.wr_homepage = getattr(member, "mb_homepage", form_data.wr_homepage)

        write = model_write(
            wr_num=parent_write.wr_num if parent_write else get_next_num(bo_table),
            wr_reply=generate_reply_character(board, parent_write) if parent_write else "",
            wr_datetime=datetime.now(),
            mb_id=request.state.login_member.mb_id if member else '',
            wr_ip=request.client.host,
            **form_data.__dict__
        )
        db.add(write)
        db.commit()

        write.wr_parent = write.wr_id  # 부모아이디 설정
        board.bo_count_write = board.bo_count_write + 1  # 게시판 글 갯수 1 증가
        db.commit()

        # 글 작성 시간 기록
        set_write_delay(request)

        # 비밀글은 세션 생성
        if secret:
            request.session[f"ss_secret_{bo_table}_{write.wr_id}"] = True

        # 새글 추가
        insert_board_new(bo_table, write)

        # 글작성 포인트 부여(답변글은 댓글 포인트로 부여)
        if member:
            point = board.bo_comment_point if parent_write else board.bo_write_point
            content = f"{board.bo_subject} {write.wr_id} 글" + ("답변" if parent_write else "쓰기")
            insert_point(request, member.mb_id, point, content, board.bo_table, write.wr_id, "쓰기")

        # 메일 발송
        if board_config.use_email:
            send_write_mail(request, board, write, parent_write)

    # 글 수정
    else:
        if not board_config.is_modify_by_comment(wr_id):
            raise AlertException(f"이 글과 관련된 댓글이 {board.bo_count_modify}건 이상 존재하므로 수정 할 수 없습니다.", 403)
    
        # 게시글 정보 조회 및 수정
        write = db.get(model_write, wr_id)
        if not write:
            raise AlertException(f"{wr_id} : 존재하지 않는 게시글입니다.", 404)

        form_data.wr_password = create_hash(form_data.wr_password) if form_data.wr_password else ""

        for field, value in form_data.__dict__.items():
            if value:
                setattr(write, field, value)

        # 분류 수정 시 댓글/답글도 같이 수정
        if form_data.ca_name:
            db.execute(
                update(model_write).where(model_write.wr_parent == wr_id)
                .values(ca_name=form_data.ca_name)
            )
            db.commit()

    # 공지글 설정
    board.bo_notice = board_config.set_board_notice(write.wr_id, notice)
    # 자동저장 글 삭제
    if uid:
        db.execute(delete(AutoSave).where(AutoSave.as_uid == uid))
    db.commit()

    # 업로드 권한 검증
    if board_config.is_upload_level():
        # 업로드 파일처리
        file_manager = BoardFileManager(board, write.wr_id)
        directory = os.path.join(FILE_DIRECTORY, bo_table)
        wr_file = write.wr_file

        # 경로 생성
        make_directory(directory)

        # 파일 삭제
        if file_dels:
            for bf_no in file_dels:
                file_manager.delete_board_file(bf_no)
                wr_file -= 1

        # 파일 업로드 처리 및 파일정보 저장
        exclude_file = {"size": [], "ext": []}
        for file in files:
            index = files.index(file)
            if file.filename:
                # 관리자가 아니면서 설정한 업로드 사이즈보다 크거나 업로드 가능 확장자가 아니면 업로드하지 않음
                if not admin_type:
                    if not file_manager.is_upload_size(file):
                        exclude_file["size"].append(file.filename)
                        continue
                    if not file_manager.is_upload_extension(request, file):
                        exclude_file["ext"].append(file.filename)
                        continue

                board_file = file_manager.get_board_file(index)
                bf_content = file_content[index] if file_content else ""
                filename = file_manager.get_filename(file.filename)
                if board_file:
                    # 기존파일 삭제
                    file_manager.remove_file(board_file.bf_file)
                    # 파일 업로드 및 정보 업데이트
                    file_manager.upload_file(directory, filename, file)
                    file_manager.update_board_file(board_file, directory, filename, file, bf_content)
                else:
                    # 파일 업로드 및 정보 추가
                    file_manager.upload_file(directory, filename, file)
                    file_manager.insert_board_file(index, directory, filename, file, bf_content)
                    wr_file += 1

        # 파일 개수 업데이트
        write.wr_file = wr_file
        db.commit()

    # 최신글 캐시 삭제
    G6FileCache().delete_prefix(f'latest-{bo_table}')

    query_string = ""
    if request.query_params:
        query_params = dict(request.query_params)
        query_params.pop("parent_id", None)
        if len(query_params) > 0:
            query_string = "&".join([f"{key}={value}" for key, value in query_params.items()])
            query_string = "?" + query_string.replace("&amp;", "&")
    redirect_url = f"/board/{bo_table}/{write.wr_id}{query_string}"

    # exclude_file이 존재하면 파일 업로드 실패 메시지 출력
    if exclude_file:
        msg = ""
        if exclude_file.get("size"):
            msg += f"{','.join(exclude_file['size'])} 파일은 업로드 용량({board.bo_upload_size}byte)을 초과하였습니다.\\n"
        if exclude_file.get("ext"):
            msg += f"{','.join(exclude_file['ext'])} 파일은 업로드 가능 확장자가 아닙니다.\\n"
        if msg:
            raise AlertException(msg, 400, redirect_url)

    return RedirectResponse(redirect_url, status_code=303)


@router.get("/{bo_table}/{wr_id}")
async def read_post(
    request: Request,
    db: db_session,
    bo_table: str = Path(...),
    wr_id: int = Path(...)
):
    """
    게시글을 1개 읽는다.
    """
    config = request.state.config

    # 게시판 정보 조회
    board = db.get(Board, bo_table)
    board_config = BoardConfig(request, board)
    if not board:
        raise AlertException(f"{bo_table} : 존재하지 않는 게시판입니다.", 404)

    # 게시판 설정
    group = board.group
    board.subject = board_config.subject

    # 게시판 관리자 확인
    member: Member = request.state.login_member
    mb_id = getattr(member, "mb_id", None)
    member_level = get_member_level(request)
    admin_type = get_admin_type(request, mb_id, group=group, board=board)

    # 게시글 정보 조회
    model_write = dynamic_create_write_table(bo_table)
    write = db.get(model_write, wr_id)
    if not write:
        raise AlertException(f"{wr_id} : 존재하지 않는 게시글입니다.", 404)

    # 그룹 접근 사용
    if group.gr_use_access:
        if not member:
            raise AlertException(f"비회원은 이 게시판에 접근할 권한이 없습니다.\\n\\n회원이시라면 로그인 후 이용해 보십시오.", 403)
        if not (admin_type == "super" or admin_type == "group"):
            exists_group_member = db.scalar(
                exists(GroupMember)
                .where(GroupMember.gr_id == group.gr_id, GroupMember.mb_id == mb_id).select()
            )
            if not exists_group_member:
                raise AlertException("접근 권한이 없으므로 글읽기가 불가합니다.\\n\\n궁금하신 사항은 관리자에게 문의 바랍니다.", 403, "/")

    # 읽기 권한 검증
    if not board_config.is_read_level():
        raise AlertException("글을 읽을 권한이 없습니다.", 403)

    # 비밀글 검증
    session_secret_name = f"ss_secret_{bo_table}_{wr_id}"
    if ("secret" in write.wr_option
            and not admin_type
            and not is_owner(write, mb_id)
            and not request.session.get(session_secret_name)):
        # 부모글이 본인글이라면 열람 가능
        owner = False
        if write.wr_reply and mb_id:
            parent_write = db.scalar(
                select(model_write).filter_by(
                    wr_num=write.wr_num,
                    wr_reply="",
                    wr_is_comment=0
                )
            )
            if parent_write.mb_id == mb_id:
                owner = True
        if not owner:
<<<<<<< HEAD
            return RedirectResponse(f"/bbs/password/view/{bo_table}/{write.wr_id}?{request.query_params}", status_code=303)

=======
            query_string = "?" + request.query_params.__str__() if request.query_params else ""

            return RedirectResponse(f"/bbs/password/view/{bo_table}/{write.wr_id}{query_string}", status_code=303)
>>>>>>> dca626cf
        request.session[session_secret_name] = True

    # 게시글 정보 설정
    write.ip = board_config.get_display_ip(write.wr_ip)
    write.name = cut_name(request, write.wr_name)

    # 세션 체크
    # 한번 읽은 게시글은 세션만료까지 조회수, 포인트 처리를 하지 않는다.
    session_name = f"ss_view_{bo_table}_{wr_id}"
    if not request.session.get(session_name):
        # 조회수 증가
        write.wr_hit = write.wr_hit + 1
        db.commit()

        # 포인트 검사 및 소진
        read_point = board.bo_read_point
        if config.cf_use_point and read_point != 0:
            # 관리자이거나 자신의 글이면 통과
            if not (admin_type
                    or is_owner(write, mb_id)
                    or (not member and board.bo_read_level == 1 and write.wr_ip == request.client.host)):
                # 포인트 검사 및 소진
                mb_point = getattr(member, "mb_point", 0)
                if mb_point + read_point < 0:
                    raise AlertException(f"게시글을 읽기 위해 {abs(read_point)} 포인트가 필요합니다.", 403)
                else:
                    # 포인트 소진 처리
                    insert_point(request, member.mb_id, read_point, f"{board.bo_subject} {write.wr_id} 글읽기", board.bo_table, write.wr_id, "읽기")

        request.session[session_name] = True

    if member:
        # 스크랩 여부 확인
        exists_scrap = db.scalar(
            exists(Scrap)
            .where(
                Scrap.mb_id == member.mb_id,
                Scrap.bo_table == bo_table,
                Scrap.wr_id == wr_id
            ).select()
        )
        if exists_scrap:
            write.is_scrap = True

        # 추천/비추천 여부 확인
        good_data = db.scalar(
            select(BoardGood)
            .filter_by(bo_table=bo_table, wr_id=wr_id, mb_id=member.mb_id)
        )
        if good_data:
            setattr(write, f"is_{good_data.bg_flag}", True)

    # 이전글 다음글 조회
    prev = None
    next = None
    sca = request.query_params.get("sca")
    sfl = request.query_params.get("sfl")
    stx = request.query_params.get("stx")
    if not board.bo_use_list_view:
        query = select(model_write).where(model_write.wr_is_comment == 0)
        if sca:
            query = query.where(model_write.ca_name == sca)
        if sfl and stx and hasattr(model_write, sfl):
            query = query.where(getattr(model_write, sfl).like(f"%{stx}%"))
         # 같은 wr_num 내에서 이전글 조회
        prev = db.scalar(
            query.where(
                model_write.wr_num == write.wr_num,
                model_write.wr_reply < write.wr_reply,
            ).order_by(desc(model_write.wr_reply))
        )
        if not prev:
            prev = db.scalar(
                query.where(model_write.wr_num < write.wr_num)
                .order_by(desc(model_write.wr_num))
            )
        # 같은 wr_num 내에서 다음글 조회
        next = db.scalar(
            query.where(
                model_write.wr_num == write.wr_num,
                model_write.wr_reply > write.wr_reply,
            ).order_by(asc(model_write.wr_reply))
        )
        if not next:
            next = db.scalar(
                query.where(model_write.wr_num > write.wr_num)
                .order_by(asc(model_write.wr_num))
            )

    # 파일정보 조회
    images, files = BoardFileManager(board, wr_id).get_board_files_by_type(request)

    # 링크정보 조회
    links = []
    for i in range(1, 3):
        url = getattr(write, f"wr_link{i}")
        hit = getattr(write, f"wr_link{i}_hit")
        if url:
            links.append({"no": i, "url": url, "hit": hit})

    # 댓글 목록 조회
    comments = db.scalars(
        select(model_write).filter_by(
            wr_parent=wr_id,
            wr_is_comment=1
        ).order_by(model_write.wr_comment, model_write.wr_comment_reply)
    ).all()

    for comment in comments:
        comment.name = cut_name(request, comment.wr_name)
        comment.ip = board_config.get_display_ip(comment.wr_ip)
        comment.is_reply = len(comment.wr_comment_reply) < 5 and board.bo_comment_level <= member_level
        comment.is_edit = admin_type or (member and comment.mb_id == member.mb_id)
        comment.is_del = admin_type or (member and comment.mb_id == member.mb_id) or not comment.mb_id 
        comment.is_secret = "secret" in comment.wr_option

        # 비밀댓글 처리
        session_secret_comment_name = f"ss_secret_comment_{bo_table}_{comment.wr_id}"
        if (comment.is_secret
                and not admin_type
                and not is_owner(comment, mb_id)
                and not request.session.get(session_secret_comment_name)):
            comment.is_secret_content = True
            comment.save_content = "비밀글 입니다."
        else:
            comment.is_secret_content = False
            comment.save_content = comment.wr_content

    # TODO: 전체목록보이기 사용 => 게시글 목록 부분을 분리해야함
    write_list = None
    # if member_level >= board.bo_list_level and board.bo_use_list_view:
    #     write_list = list_post(request, db, bo_table, search_params={
    #         "current_page": 1,
    #         "sca": request.query_params.get("sca"),
    #         "sfl": request.query_params.get("sfl"),
    #         "stx": request.query_params.get("stx"),
    #         "sst": request.query_params.get("sst"),
    #         "sod": request.query_params.get("sod"),
    #     }).body.decode("utf-8")

    context = {
        "request": request,
        "board": board,
        "write": write,
        "write_list": write_list,
        "comments": comments,
        "prev": prev,
        "next": next,
        "images": images,
        "files": files,
        "links": links,
        "is_write": board_config.is_write_level(),
        "is_reply": board_config.is_reply_level(),
        "is_comment_write": board_config.is_comment_level(),
    }
    return templates.TemplateResponse(
        f"{request.state.device}/board/{board.bo_skin}/read_post.html", context)


# 게시글 삭제
@router.get("/delete/{bo_table}/{wr_id}", dependencies=[Depends(validate_token)])
async def delete_post(
    request: Request,
    db: db_session,
    bo_table: str = Path(...),
    wr_id: int = Path(...),
):
    """
    게시글을 삭제한다.
    """
    # 게시판 정보 조회
    board = db.get(Board, bo_table)
    board_config = BoardConfig(request, board)
    if not board:
        raise AlertException(f"{bo_table} : 존재하지 않는 게시판입니다.", 404)

    if not board_config.is_delete_by_comment(wr_id):
        raise AlertException(f"이 글과 관련된 댓글이 {board.bo_count_delete}건 이상 존재하므로 삭제 할 수 없습니다.", 403)

    # 게시글 조회
    model_write = dynamic_create_write_table(bo_table)
    write = db.get(model_write, wr_id)
    if not write:
        raise AlertException(f"{wr_id} : 존재하지 않는 게시글입니다.", 404)

    # request.query_params에서 token 제거
    # POST 요청이면 없어도 될 듯..
    query_string = ""
    query_params = dict(request.query_params)
    query_params.pop("token", None)
<<<<<<< HEAD
    query_params = "&".join([f"{key}={value}" for key, value in query_params.items()])
    query_params = query_params.replace("&amp;", "&")
    query_string = f"?{query_params}" if query_params else ""
=======
    if len(query_params) > 0:
        query_string = "&".join([f"{key}={value}" for key, value in query_params.items()])
        query_string = "?" + query_string.replace("&amp;", "&")
>>>>>>> dca626cf

    # 게시글 삭제 처리
    delete_write(request, bo_table, write)

    return RedirectResponse(f"/board/{bo_table}{query_string}", status_code=303)


@router.get("/{bo_table}/{wr_id}/download/{bf_no}")
async def download_file(
    request: Request,
    db: db_session,
    bo_table: str = Path(...),
    wr_id: int = Path(...),
    bf_no: int = Path(...),
):
    """첨부파일 다운로드

    Args:
        db (Session): DB 세션. Depends로 주입
        bo_table (str): 게시판 테이블명
        wr_id (int): 게시글 아이디
        bf_no (int): 파일 순번

    Raises:
        AlertException: 파일이 존재하지 않을 경우

    Returns:
        FileResponse: 파일 다운로드
    """
    # 게시판/게시글 정보 조회
    board = db.get(Board, bo_table)
    board_config = BoardConfig(request, board)
    if not board:
        raise AlertException(f"{bo_table} : 존재하지 않는 게시판입니다.", 404)

    if not board_config.is_download_level():
        raise AlertException("다운로드 권한이 없습니다.", 403)

    write_model = dynamic_create_write_table(bo_table)
    write = db.get(write_model, wr_id)
    if not write:
        raise AlertException(f"{wr_id} : 존재하지 않는 게시글입니다.", 404)

    # 파일 정보 조회
    file_manager = BoardFileManager(board, wr_id)
    board_file = file_manager.get_board_file(bf_no)
    if not board_file:
        raise AlertException("파일이 존재하지 않습니다.", 404)

    # 회원 정보
    member = request.state.login_member
    mb_id = getattr(member, "mb_id", None)
    admin_type = get_admin_type(request, mb_id, group=board.group, board=board)

    # 게시물당 포인트가 한번만 차감되도록 세션 설정
    session_name = f"ss_down_{bo_table}_{wr_id}"
    if not request.session.get(session_name):
        # 관리자이거나 자신의 글이면 통과하는 함수
        if not (admin_type
                or is_owner(write, mb_id)
                or (not member and board.bo_download_level == 1 and write.wr_ip == request.client.host)
                ):
            # 포인트 검사 및 소진
            download_point = board.bo_download_point
            mb_point = member.mb_point if member else 0
            if mb_point + download_point < 0:
                raise AlertException(f"파일을 다운로드하기 위해 {abs(download_point)} 포인트가 필요합니다.", 403)
            else:
                insert_point(request, mb_id, download_point, f"{board.bo_subject} {write.wr_id} 파일 다운로드", board.bo_table, write.wr_id, "다운로드")

        request.session[session_name] = True

    download_session_name = f"ss_down_{bo_table}_{wr_id}_{board_file.bf_no}"
    if not request.session.get(download_session_name):
        # 다운로드 횟수 증가
        file_manager.update_download_count(board_file)
        # 파일 다운로드 세션 설정
        request.session[download_session_name] = True

    return FileResponse(board_file.bf_file, filename=board_file.bf_source)


@router.post("/write_comment_update/", dependencies=[Depends(validate_token)])
async def write_comment_update(
    request: Request,
    db: db_session,
    recaptcha_response: str = Form("", alias="g-recaptcha-response"),
    form: WriteCommentForm = Depends(),
):
    """
    댓글 등록
    """
    member = request.state.login_member

    # 게시판 정보 조회
    board = db.get(Board, form.bo_table)
    board_config = BoardConfig(request, board)
    if not board:
        raise AlertException(f"{form.bo_table} : 존재하지 않는 게시판입니다.", 404)

    # 게시글 정보 조회
    write_model = dynamic_create_write_table(form.bo_table)
    write = db.get(write_model, form.wr_id)
    if not write:
        raise AlertException(f"{form.wr_id} : 존재하지 않는 게시글입니다.", 404)

    # 댓글 내용 검증
    filter_word = filter_words(request, form.wr_content)
    if filter_word:
        raise AlertException(f"내용에 금지단어({filter_word})가 포함되어 있습니다.", 400)

    if form.w == "c":
        # 글쓰기 간격 검증
        if not is_write_delay(request):
            raise AlertException("너무 빠른 시간내에 댓글을 연속해서 올릴 수 없습니다.", 400)

        # 비회원은 Captcha 유효성 검사
        if not member:
            await validate_captcha(request, recaptcha_response)

        if not board_config.is_comment_level():
            raise AlertException("댓글을 작성할 권한이 없습니다.", 403)

        # 댓글 객체 생성
        comment = write_model()

        if form.comment_id:
            parent_comment = db.get(write_model, form.comment_id)
            if not parent_comment:
                raise AlertException(f"{form.comment_id} : 존재하지 않는 댓글입니다.", 404)

            comment.wr_comment_reply = generate_reply_character(board, parent_comment)
            comment.wr_comment = parent_comment.wr_comment
        else:
            comment.wr_comment = db.scalar(
                select(func.coalesce(func.max(write_model.wr_comment), 0) + 1)
                .where(
                    write_model.wr_parent == form.wr_id,
                    write_model.wr_is_comment == 1
                ))

        # 댓글 추가정보 등록
        comment.ca_name = write.ca_name
        comment.wr_option = form.wr_secret
        comment.wr_num = write.wr_num
        comment.wr_parent = form.wr_id
        comment.wr_is_comment = 1
        comment.wr_content = form.wr_content
        comment.mb_id = getattr(member, "mb_id", "")
        comment.wr_password = create_hash(form.wr_password) if form.wr_password else ""
        comment.wr_name = board_config.set_wr_name(member, form.wr_name)
        comment.wr_email = getattr(member, "mb_email", "")
        comment.wr_homepage = getattr(member, "mb_homepage", "")
        comment.wr_datetime = comment.wr_last = datetime.now()
        comment.wr_ip = request.client.host
        db.add(comment)

        # 글 작성 시간 기록
        set_write_delay(request)

        # 게시글에 댓글 수 증가
        write.wr_comment = write.wr_comment + 1
        db.commit()

        # 새글 추가
        insert_board_new(form.bo_table, comment)

        # 메일 발송
        if board_config.use_email:
            send_write_mail(request, board, comment, write)

    elif form.w == "cu":
        # 댓글 수정
        comment = db.get(write_model, form.comment_id)
        if not comment:
            raise AlertException(f"{form.comment_id} : 존재하지 않는 댓글입니다.", 404)

        comment.wr_content = form.wr_content
        comment.wr_option = form.wr_secret
        comment.wr_last = datetime.now()
        db.commit()

    query_string = "?" + request.query_params.__str__() if request.query_params else ""

    return RedirectResponse(f"/board/{form.bo_table}/{form.wr_id}{query_string}", status_code=303)


@router.get("/delete_comment/{bo_table}/{comment_id}", dependencies=[Depends(validate_token)])
async def delete_comment(
    request: Request,
    db: db_session,
    bo_table: str = Path(...),
    comment_id: int = Path(...),
):
    """
    댓글 삭제
    """
    # 게시판 정보 조회
    board = db.get(Board, bo_table)
    if not board:
        raise AlertException(f"{bo_table} : 존재하지 않는 게시판입니다.", 404)

    write_model = dynamic_create_write_table(bo_table)
    comment = db.get(write_model, comment_id)
    if not comment:
        raise AlertException(f"{comment_id} : 존재하지 않는 댓글입니다.", 404)

    # 게시판관리자 검증
    member = request.state.login_member
    mb_id = getattr(member, "mb_id", None)
    admin_type = get_admin_type(request, mb_id, board=board, group=board.group)

<<<<<<< HEAD
=======
    # request.query_params에서 token 제거
    # POST 요청이면 없어도 될 듯..
    query_string = ""
    query_params = dict(request.query_params)
    query_params.pop("token", None)
    if len(query_params) > 0:
        query_string = "&".join([f"{key}={value}" for key, value in query_params.items()])
        query_string = "?" + query_string.replace("&amp;", "&")

>>>>>>> dca626cf
    # 게시글 삭제 권한 검증
    if not admin_type:
        # 익명 댓글
        if not comment.mb_id:
            if not request.session.get(f"ss_delete_comment_{bo_table}_{comment_id}"):
                raise AlertException("삭제할 권한이 없습니다.", 403, f"/bbs/password/comment-delete/{bo_table}/{comment_id}{query_string}")
        # 회원 댓글
        elif comment.mb_id and not is_owner(comment, mb_id):
            raise AlertException("본인 댓글만 삭제할 수 있습니다.", 403)

    # 댓글 삭제
    db.delete(comment)
    db.commit()

    # 게시글에 댓글 수 감소
    db.execute(
        update(write_model).values(wr_comment=write_model.wr_comment - 1)
        .where(write_model.wr_id == comment.wr_parent)
    )
    db.commit()

<<<<<<< HEAD
    # request.query_params에서 token 제거
    # POST 요청이면 없어도 될 듯..
    query_params = dict(request.query_params)
    query_params.pop("token", None)
    query_params = "&".join([f"{key}={value}" for key, value in query_params.items()])
    query_params = query_params.replace("&amp;", "&")
    query_string = f"?{query_params}" if query_params else ""

    return RedirectResponse(f"/board/{bo_table}/{comment.wr_parent}{query_string}", status_code=303)
=======
    return RedirectResponse(f"/board/{bo_table}/{write.wr_id}{query_string}", status_code=303)
>>>>>>> dca626cf


@router.get("/{bo_table}/{wr_id}/link/{no}")
async def link_url(
    request: Request,
    db: db_session,
    bo_table: str = Path(...),
    wr_id: int = Path(...),
    no: int = Path(...)
):
    """
    게시글에 포함된 링크이동
    """
    # 게시판 정보 조회
    board = db.get(Board, bo_table)
    if not board:
        raise AlertException(f"{bo_table} : 존재하지 않는 게시판입니다.", 404)

    # 게시글 조회
    model_write = dynamic_create_write_table(bo_table)
    write = db.get(model_write, wr_id)
    if not write:
        raise AlertException(f"{wr_id} : 존재하지 않는 게시글입니다.", 404)

    # 링크정보 조회
    url = getattr(write, f"wr_link{no}")
    if not url:
        raise AlertException("링크가 존재하지 않습니다.", 404)

    # 링크 세션 설정
    link_session_name = f"ss_link_{bo_table}_{wr_id}_{no}"
    if not request.session.get(link_session_name):
        # 링크 횟수 증가
        link_hit = getattr(write, f"wr_link{no}_hit", 0) + 1
        setattr(write, f"wr_link{no}_hit", link_hit)
        db.commit()
        request.session[link_session_name] = True

    # url에 http가 없으면 붙여줌
    if not url.startswith("http"):
        url = "http://" + url

    # 새 창의 외부 URL로 이동
    return RedirectResponse(url, status_code=303)<|MERGE_RESOLUTION|>--- conflicted
+++ resolved
@@ -53,7 +53,6 @@
         raise AlertException(f"{group.gr_subject} 그룹은 모바일에서만 접근할 수 있습니다.", 400, url="/")
     
     # 그룹별 게시판 목록 조회
-<<<<<<< HEAD
     query = (
         select(Board)
         .where(
@@ -62,18 +61,11 @@
             Board.bo_device != 'mobile'
         )
         .order_by(Board.bo_order)
-=======
-    query_boards = select(Board).filter(
-        Board.gr_id == gr_id,
-        Board.bo_list_level <= member_level,
-        Board.bo_device != 'mobile'
->>>>>>> dca626cf
     )
     # 인증게시판 제외
     if not admin_type:
         query = query.filter_by(bo_use_cert="")
 
-<<<<<<< HEAD
     boards = db.scalars(query).all()
 
     context = {
@@ -83,14 +75,6 @@
         "latest": latest
     }
     return templates.TemplateResponse(f"{request.state.device}/board/group.html", context)
-=======
-    query_boards = query_boards.order_by(Board.bo_order)
-    boards = db.scalars(query_boards)
-    return templates.TemplateResponse(
-        f"{request.state.device}/board/group.html",
-        {"request": request, "group": group, "boards": boards, "latest": latest}
-    )
->>>>>>> dca626cf
 
 
 @router.get("/{bo_table}")
@@ -131,18 +115,10 @@
     notice_writes = []
     if current_page == 1:
         notice_ids = board_config.get_notice_list()
-<<<<<<< HEAD
         notice_query = select(model_write).where(model_write.wr_id.in_(notice_ids))
         if sca:
             notice_query = notice_query.where(model_write.ca_name == sca)
-        notice_writes = [get_list(request, write, board_config)
-                         for write in db.scalars(notice_query).all()]
-=======
-        notice_query = select(model_write).filter(model_write.wr_id.in_(notice_ids))
-        if sca:
-            notice_query = notice_query.filter(model_write.ca_name == sca)
         notice_writes = [get_list(request, write, board_config) for write in db.scalars(notice_query).all()]
->>>>>>> dca626cf
 
     # 게시글 목록 조회
     query = write_search_filter(request, model_write, sca, sfl, stx)
@@ -161,11 +137,7 @@
     next_spt = None
     if (sca or (sfl and stx)):
         search_part = int(config.cf_search_part) or 10000
-<<<<<<< HEAD
         min_spt = db.scalar(select(func.min(model_write.wr_num))) or 0
-=======
-        min_spt = db.scalar(func.min(model_write.wr_num)) or 0
->>>>>>> dca626cf
         spt = int(request.query_params.get("spt", min_spt))
         prev_spt = spt - search_part if spt > min_spt else None
         next_spt = spt + search_part if spt + search_part < 0 else None
@@ -176,7 +148,6 @@
     # 페이지 번호에 따른 offset 계산
     offset = (current_page - 1) * page_rows
     # 최종 쿼리 결과를 가져옵니다.
-<<<<<<< HEAD
     writes = db.scalars(
         query.add_columns(model_write)
         .offset(offset).limit(page_rows)
@@ -184,11 +155,6 @@
     # 전체 게시글 갯수 조회
     total_count = db.scalar(query.add_columns(func.count()))
 
-=======
-    writes = db.scalars(query.offset(offset).limit(page_rows)).all()
-    # 전체 게시글 갯수 조회
-    total_count = db.scalar(select(func.count()).select_from(query))
->>>>>>> dca626cf
     # 게시글 정보 수정
     for write in writes:
         write.num = total_count - offset - (writes.index(write))
@@ -239,14 +205,10 @@
 
     # 게시글 조회
     model_write = dynamic_create_write_table(bo_table)
-<<<<<<< HEAD
     writes = db.scalars(
         select(model_write)
         .where(model_write.wr_id.in_(wr_ids))
     ).all()
-=======
-    writes = db.scalars(select(model_write).filter(model_write.wr_id.in_(wr_ids)))
->>>>>>> dca626cf
     for write in writes:
         db.delete(write)
         # 원글 포인트 삭제
@@ -293,24 +255,13 @@
         raise AlertException("게시판 관리자 이상 접근이 가능합니다.", 403)
 
     # 게시판 목록 조회
-<<<<<<< HEAD
     query = select(Board).join(Group).order_by(Board.gr_id, Board.bo_order, Board.bo_table)
-=======
-    br = aliased(Board)
-    gr = aliased(Group)
-    query = select(br.bo_table, br.bo_subject, gr.gr_subject).outerjoin(gr, gr.gr_id == br.gr_id)
->>>>>>> dca626cf
     # 관리자가 속한 게시판 목록만 조회
     if admin_type == "group":
         query = query.where(Group.gr_admin == mb_id)
     elif admin_type == "board":
-<<<<<<< HEAD
         query = query.where(Board.bo_admin == mb_id)
     boards = db.scalars(query).all()
-=======
-        query = query.filter(br.bo_admin == mb_id)
-    results = db.execute(query.order_by(br.gr_id, br.bo_order, br.bo_table)).all()
->>>>>>> dca626cf
 
     context = {
         "request": request,
@@ -352,14 +303,10 @@
 
     # 입력받은 정보를 토대로 게시글을 복사한다.
     model_write = dynamic_create_write_table(bo_table)
-<<<<<<< HEAD
     origin_writes = db.scalars(
         select(model_write)
         .where(model_write.wr_id.in_(wr_ids.split(',')))
     ).all()
-=======
-    origin_writes = db.scalars(select(model_write).where(model_write.wr_id.in_(wr_ids.split(',')))).all()
->>>>>>> dca626cf
 
     # 게시글 복사/이동 작업 반복
     for target_bo_table in target_bo_tables:
@@ -404,25 +351,14 @@
             if sw == "move":
                 # 최신글 이동
                 db.execute(
-<<<<<<< HEAD
                     update(BoardNew)
                     .where(BoardNew.bo_table == origin_board.bo_table, BoardNew.wr_id == origin_write.wr_id)
                     .values(bo_table=target_bo_table, wr_id=target_write.wr_id, wr_parent=target_write.wr_id)
                 )
-=======
-                    update(BoardNew).values(
-                        bo_table=target_bo_table, wr_id=target_write.wr_id, wr_parent=target_write.wr_id
-                    ).where(
-                        BoardNew.bo_table==origin_board.bo_table, BoardNew.wr_id==origin_write.wr_id
-                    )
-                )
-
->>>>>>> dca626cf
                 # 게시글
                 if not origin_write.wr_is_comment:
                     # 추천데이터 이동
                     db.execute(
-<<<<<<< HEAD
                         update(BoardGood)
                         .where(BoardGood.bo_table == target_bo_table, BoardGood.wr_id == target_write.wr_id)
                         .values(bo_table=target_bo_table, wr_id=target_write.wr_id)
@@ -433,24 +369,6 @@
                         .where(Scrap.bo_table == target_bo_table, Scrap.wr_id == target_write.wr_id)
                         .values(bo_table=target_bo_table, wr_id=target_write.wr_id)
                     )
-=======
-                        update(BoardGood).values(
-                            bo_table=target_bo_table, wr_id=target_write.wr_id
-                        ).where(
-                            BoardGood.bo_table==origin_board.bo_table, BoardGood.wr_id==origin_write.wr_id
-                        )
-                    )
-
-                    # 스크랩 이동
-                    db.execute(
-                        update(Scrap).values(
-                            bo_table=target_bo_table, wr_id=target_write.wr_id
-                        ).where(
-                            Scrap.bo_table==bo_table, Scrap.wr_id==origin_write.wr_id
-                        )
-                    )
-
->>>>>>> dca626cf
                 # 기존 데이터 삭제
                 db.delete(origin_write)
                 db.commit()
@@ -923,14 +841,10 @@
             if parent_write.mb_id == mb_id:
                 owner = True
         if not owner:
-<<<<<<< HEAD
-            return RedirectResponse(f"/bbs/password/view/{bo_table}/{write.wr_id}?{request.query_params}", status_code=303)
-
-=======
             query_string = "?" + request.query_params.__str__() if request.query_params else ""
 
             return RedirectResponse(f"/bbs/password/view/{bo_table}/{write.wr_id}{query_string}", status_code=303)
->>>>>>> dca626cf
+
         request.session[session_secret_name] = True
 
     # 게시글 정보 설정
@@ -1121,15 +1035,9 @@
     query_string = ""
     query_params = dict(request.query_params)
     query_params.pop("token", None)
-<<<<<<< HEAD
-    query_params = "&".join([f"{key}={value}" for key, value in query_params.items()])
-    query_params = query_params.replace("&amp;", "&")
-    query_string = f"?{query_params}" if query_params else ""
-=======
     if len(query_params) > 0:
         query_string = "&".join([f"{key}={value}" for key, value in query_params.items()])
         query_string = "?" + query_string.replace("&amp;", "&")
->>>>>>> dca626cf
 
     # 게시글 삭제 처리
     delete_write(request, bo_table, write)
@@ -1342,8 +1250,6 @@
     mb_id = getattr(member, "mb_id", None)
     admin_type = get_admin_type(request, mb_id, board=board, group=board.group)
 
-<<<<<<< HEAD
-=======
     # request.query_params에서 token 제거
     # POST 요청이면 없어도 될 듯..
     query_string = ""
@@ -1353,7 +1259,6 @@
         query_string = "&".join([f"{key}={value}" for key, value in query_params.items()])
         query_string = "?" + query_string.replace("&amp;", "&")
 
->>>>>>> dca626cf
     # 게시글 삭제 권한 검증
     if not admin_type:
         # 익명 댓글
@@ -1375,19 +1280,7 @@
     )
     db.commit()
 
-<<<<<<< HEAD
-    # request.query_params에서 token 제거
-    # POST 요청이면 없어도 될 듯..
-    query_params = dict(request.query_params)
-    query_params.pop("token", None)
-    query_params = "&".join([f"{key}={value}" for key, value in query_params.items()])
-    query_params = query_params.replace("&amp;", "&")
-    query_string = f"?{query_params}" if query_params else ""
-
-    return RedirectResponse(f"/board/{bo_table}/{comment.wr_parent}{query_string}", status_code=303)
-=======
     return RedirectResponse(f"/board/{bo_table}/{write.wr_id}{query_string}", status_code=303)
->>>>>>> dca626cf
 
 
 @router.get("/{bo_table}/{wr_id}/link/{no}")
