--- conflicted
+++ resolved
@@ -1,14 +1,9 @@
 from fastapi import APIRouter, Depends, File, Form, Path, Query, Request
 from fastapi.responses import RedirectResponse
-from sqlalchemy.orm import Session, query
+from sqlalchemy.orm import query
 from typing import List
 
-<<<<<<< HEAD
-from lib.common import *
 from common.database import db_session
-=======
-from common.database import get_db
->>>>>>> d9c35080
 from common.formclass import QaContentForm
 from common.models import QaConfig, QaContent
 from lib.common import *
@@ -92,22 +87,14 @@
 
 
 @router.get("/qalist")
-<<<<<<< HEAD
-async def qa_list(request: Request,
-            db: db_session,
-            current_page: int = Query(default=1, alias="page"), # 페이지
-            ):
-    '''
-=======
-def qa_list(
-    request: Request,
-    db: Session = Depends(get_db),
+async def qa_list(
+    request: Request,
+    db: db_session,
     current_page: int = Query(default=1, ge=1, alias="page"),
     search_params: dict = Depends(common_search_query_params),
     qa_config_service: QaConfigService = Depends()
 ):
     """
->>>>>>> d9c35080
     Q&A 목록 보기
     """
     member = ensure_member_login(request)
@@ -147,20 +134,13 @@
 
 
 @router.get("/qawrite")
-<<<<<<< HEAD
-async def qa_form_write(request: Request,
-             db: db_session,
-             qa_related: int = None):
-    '''
-=======
-def qa_form_write(
-    request: Request,
-    db: Session = Depends(get_db),
+async def qa_form_write(
+    request: Request,
+    db: db_session,
     qa_related: int = Query(None),
     qa_config_service: QaConfigService = Depends()
 ):
     """
->>>>>>> d9c35080
     Q&A 작성하기
     """
     member = ensure_member_login(request)
@@ -191,23 +171,14 @@
     return templates.TemplateResponse(f"{request.state.device}/qa/qa_form.html", context)
 
 
-<<<<<<< HEAD
-# Q&A 수정하기
-@router.get("/qawrite/{qa_id:int}")
-async def qa_form_edit(qa_id: int,
-            request: Request,
-            db: db_session):
-    '''
-=======
 @router.get("/qawrite/{qa_id}")
-def qa_form_edit(
-    request: Request,
-    db: Session = Depends(get_db),
+async def qa_form_edit(
+    request: Request,
+    db: db_session,
     qa_id: int = Path(...),
     qa_config_service: QaConfigService = Depends()
 ):
     """
->>>>>>> d9c35080
     Q&A 수정하기
     """
     member = ensure_member_login(request)
@@ -233,38 +204,10 @@
     return templates.TemplateResponse(f"{request.state.device}/qa/qa_form.html", context)
 
 
-<<<<<<< HEAD
 @router.post("/qawrite_update", dependencies=[Depends(validate_token)])
-async def qa_write_update(request: Request,
-                db: db_session,
-                form_data: QaContentForm = Depends(),
-                qa_id: int = Form(None),
-                qa_parent: str = Form(None),
-                qa_related: int = Form(None),
-                file1: UploadFile = File(None),
-                file2: UploadFile = File(None),
-                qa_file_del1: int = Form(None),
-                qa_file_del2: int = Form(None),
-                ):
-    """1:1문의 설정 등록/수정 처리
-
-    Args:
-        token (str): 입력/수정/삭제 변조 방지 토큰.
-        form_data (QaConfigDataclass): 입력/수정 Form Data.
-
-    Raises:
-        AlertException: 토큰 유효성 검사
-
-    Returns:
-        RedirectResponse: 1:1문의 설정 등록/수정 후 폼으로 이동
-    """
-    config = request.state.config
-=======
-@router.post("/qawrite_update")
-def qa_write_update(
-    request: Request,
-    token: str = Form(...),
-    db: Session = Depends(get_db),
+async def qa_write_update(
+    request: Request,
+    db: db_session,
     form_data: QaContentForm = Depends(),
     qa_id: int = Form(None),
     qa_parent: str = Form(None),
@@ -283,7 +226,6 @@
 
     if not check_token(request, token):
         raise AlertException("토큰이 유효하지 않습니다", 403)
->>>>>>> d9c35080
 
     # Q&A 설정 조회
     qa_config = qa_config_service.get()
@@ -385,20 +327,10 @@
         return RedirectResponse(url=f"/bbs/qaview/{qa.qa_id}", status_code=302)
     
 
-<<<<<<< HEAD
 @router.get("/qadelete/{qa_id}", dependencies=[Depends(validate_token)])
-async def qa_delete(request: Request,
-              db: db_session,
-                qa_id: int,
-                ):
-    '''
-    Q&A 삭제하기
-    '''
-=======
-@router.get("/qadelete/{qa_id}")
-def qa_delete(
-    request: Request,
-    db: Session = Depends(get_db),
+async def qa_delete(
+    request: Request,
+    db: db_session,
     token: str = Query(...),
     qa_id: int = Path(...),
 ):
@@ -410,7 +342,6 @@
     if not check_token(request, token):
         raise AlertException("토큰이 유효하지 않습니다", 403)
 
->>>>>>> d9c35080
     # Q&A 삭제
     qa = db.get(QaContent, qa_id)
     if not qa:
@@ -424,28 +355,10 @@
     return RedirectResponse(f"/bbs/qalist?{request.query_params}", status_code=302)
 
 
-<<<<<<< HEAD
 @router.post("/qadelete/list", dependencies=[Depends(validate_token)])
-async def qa_delete_list(request: Request, db: db_session,
-                      checks: List[int] = Form(..., alias="chk_qa_id[]")
-                      ):
-    """Q&A 목록 삭제
-
-    Args:
-        token (str): 입력/수정/삭제 변조 방지 토큰.
-        checks (List[int]): Q&A ID list. Defaults to Form(None, alias="chk_qa_id[]").
-    """    
-    for i in checks:
-        qa = db.query(QaContent).filter(QaContent.qa_id == i).first()
-        if qa:
-            # Q&A 삭제
-            db.delete(qa)
-            db.commit()
-=======
-@router.post("/qadelete/list")
 async def qa_delete_list(
     request: Request,
-    db: Session = Depends(get_db),
+    db: db_session,
     token: str = Form(...),
     checks: List[int] = Form(..., alias="chk_qa_id[]")
 ):
@@ -454,7 +367,6 @@
     """
     if not check_token(request, token):
         raise AlertException("토큰이 유효하지 않습니다", 403)
->>>>>>> d9c35080
 
     if not request.state.is_super_admin:
         raise AlertException("최고관리자만 접근할 수 있습니다.", 403)
@@ -467,21 +379,14 @@
 
 
 @router.get("/qaview/{qa_id}")
-<<<<<<< HEAD
-async def qa_view(qa_id: int,
-            request: Request,
-            db: db_session):
-    '''
-=======
-def qa_view(
-    request: Request,
-    db: Session = Depends(get_db),
+async def qa_view(
+    request: Request,
+    db: db_session,
     qa_id: int = Path(...),
     search_params: dict = Depends(common_search_query_params),
     qa_config_service: QaConfigService = Depends()
 ):
     """
->>>>>>> d9c35080
     Q&A 상세보기
     """
     member = ensure_member_login(request)
