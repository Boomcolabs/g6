--- conflicted
+++ resolved
@@ -1,32 +1,11 @@
-import os
-
-from sqlalchemy import create_engine, URL
 from sqlalchemy.orm import sessionmaker
-<<<<<<< HEAD
-
-from config import load_gnuboard_env
-
-load_gnuboard_env()
-DB = {
-    'drivername': os.getenv("DB_DRIVER", ""), 
-    'host': os.getenv("DB_HOST", ""),
-    'port': int(os.getenv("DB_PORT")),
-    'username': os.getenv("DB_USER", ""),
-    'password': os.getenv("DB_PASSWORD", ""),
-    'database': os.getenv("DB_NAME", ""),
-    'query': {'charset': os.getenv("DB_CHARSET", "utf8")}
-}
-
-engine = create_engine(
-    URL(**DB),
-=======
 from sqlalchemy import create_engine
 from sqlalchemy.pool import QueuePool
 from dotenv import load_dotenv
 import os
 
 load_dotenv()
-DB_ENGINE = os.getenv("DB_ENGINE").lower() # 소문자
+DB_ENGINE = os.getenv("DB_ENGINE").lower()  # 소문자
 DB_HOST = os.getenv("DB_HOST")
 DB_PORT = os.getenv("DB_PORT")
 DB_USER = os.getenv("DB_USER")
@@ -41,17 +20,17 @@
     DATABASE_URL = f"sqlite:///sqlite3.db"
 
 DB_TABLE_PREFIX = os.getenv("DB_TABLE_PREFIX")
-    
+
 engine = create_engine(
-    DATABASE_URL, 
+    DATABASE_URL,
     # convert_unicode=True, 
     poolclass=QueuePool,
->>>>>>> ac774d39
-    pool_size=20,   # adjust as needed
-    max_overflow=40, # adjust as needed
+    pool_size=20,  # adjust as needed
+    max_overflow=40,  # adjust as needed
     pool_timeout=60
 )
 SessionLocal = sessionmaker(autocommit=False, autoflush=False, bind=engine, expire_on_commit=True)
+
 
 def get_db():
     db = SessionLocal()
