import hashlib
import logging
import os
import random
import re
from time import sleep
from typing import Any, Dict, List, Optional, Union
import uuid
from urllib.parse import urlencode
import PIL
import shutil
from fastapi import Query, Request, HTTPException, UploadFile
from fastapi.templating import Jinja2Templates
from jinja2 import Environment
from markupsafe import Markup, escape
from passlib.context import CryptContext
from sqlalchemy import Index, asc, desc, and_, or_, func, extract, literal, inspect
from sqlalchemy.exc import IntegrityError
from sqlalchemy.orm import load_only, Session
from common.models import Auth, Config, Member, Memo, Board, BoardFile, BoardNew, Group, Menu, NewWin, Point, Poll, Popular, Visit, VisitSum, UniqId
from common.models import WriteBaseModel
from common.database import SessionLocal, engine, DB_TABLE_PREFIX
from datetime import datetime, timedelta, date, time
import json
from PIL import Image, ImageOps, UnidentifiedImageError
from user_agents import parse
import base64
from dotenv import load_dotenv
import smtplib
import threading
import cachetools
from email.mime.text import MIMEText
from email.mime.multipart import MIMEMultipart
from lib.captcha.recaptch_v2 import ReCaptchaV2
from lib.captcha.recaptch_inv import ReCaptchaInvisible

load_dotenv()


# 전역변수 선언(global variables)
TEMPLATES = "templates"
CAPTCHA_PATH = "lib/captcha/templates"
EDITOR_PATH = "lib/editor/templates"

# .env 파일이 없을 경우 경고 메시지 출력
if not os.path.exists(".env"):
    print("\033[93m" + "경고: .env 파일이 없습니다. 설치를 진행해 주세요." + "\033[0m")
    #print("python3 install.py")
    # exit()
# 테이블이 데이터베이스에 존재하는지 확인
elif not inspect(engine).has_table(DB_TABLE_PREFIX + "config"):
    print("\033[93m" + "DB 또는 테이블이 존재하지 않습니다. 설치를 진행해 주세요." + "\033[0m")
    #print("python3 install.py")
    #exit()

def get_theme_from_db(config=None):
    # main.py 에서 config 를 인수로 받아서 사용
    if not config:
        db: Session = SessionLocal()
        config = db.query(Config).first()
    theme = config.cf_theme if config and config.cf_theme else "basic"
    theme_path = f"{TEMPLATES}/{theme}"
    
    # Check if the directory exists
    if not os.path.exists(theme_path):
        theme_path = f"{TEMPLATES}/basic"
    
    return theme_path

# python setup.py 를 실행하는 것이 아니라면
if os.environ.get("is_setup") != "true":
    TEMPLATES_DIR = get_theme_from_db()
    
ADMIN_TEMPLATES_DIR = "admin/templates"

# 나중에 삭제할 코드
SERVER_TIME = datetime.now()
TIME_YMDHIS = SERVER_TIME.strftime("%Y-%m-%d %H:%M:%S")
TIME_YMD = TIME_YMDHIS[:10]

# 나중에 삭제할 코드
# # pc 설정 시 모바일 기기에서도 PC화면 보여짐
# # mobile 설정 시 PC에서도 모바일화면 보여짐
# # both 설정 시 접속 기기에 따른 화면 보여짐 (pc에서 접속하면 pc화면을, mobile과 tablet에서 접속하면 mobile 화면)
# SET_DEVICE = 'both'

# # mobile 을 사용하지 않을 경우 False 로 설정
# USE_MOBILE = True


is_response = os.getenv("IS_RESPONSIVE", default="true")
IS_RESPONSIVE = is_response.lower() == "true"

def hash_password(password: str):
    '''
    비밀번호를 해시화하여 반환하는 함수
    '''
    pwd_context = CryptContext(schemes=["bcrypt"], deprecated="auto")
    return pwd_context.hash(password)  


def verify_password(plain_password, hashed_passwd):
    '''
    입력한 비밀번호와 해시화된 비밀번호를 비교하여 일치 여부를 반환하는 함수
    '''
    pwd_context = CryptContext(schemes=["bcrypt"], deprecated="auto")
    return pwd_context.verify(plain_password, hashed_passwd)  

# 동적 모델 캐싱: 모델이 이미 생성되었는지 확인하고, 생성되지 않았을 경우에만 새로 생성하는 방법입니다. 
# 이를 위해 간단한 전역 딕셔너리를 사용하여 이미 생성된 모델을 추적할 수 있습니다.
_created_models = {}

# 동적 게시판 모델 생성
def dynamic_create_write_table(table_name: str, create_table: bool = False):
    '''
    WriteBaseModel 로 부터 게시판 테이블 구조를 복사하여 동적 모델로 생성하는 함수
    인수의 table_name 에서는 DB_TABLE_PREFIX + 'write_' 를 제외한 테이블 이름만 입력받는다.
    Create Dynamic Write Table Model from WriteBaseModel
    '''
    # 이미 생성된 모델 반환
    if table_name in _created_models:
        return _created_models[table_name]
    
    if isinstance(table_name, int):
        table_name = str(table_name)
    
    class_name = "Write" + table_name.capitalize()
    DynamicModel = type(
        class_name, 
        (WriteBaseModel,), 
        {   
            "__tablename__": DB_TABLE_PREFIX + 'write_' + table_name,
            "__table_args__": (
                Index(f'idx_wr_num_reply_{table_name}', 'wr_num', 'wr_reply'),
                Index(f'idex_wr_is_comment_{table_name}', 'wr_is_comment'),
                {"extend_existing": True}),
        }
    )
    # 게시판 추가시 한번만 테이블 생성
    if (create_table):
        DynamicModel.__table__.create(bind=engine, checkfirst=True)
    # 생성된 모델 캐싱
    _created_models[table_name] = DynamicModel
    return DynamicModel

def get_real_client_ip(request: Request):
    '''
    클라이언트의 IP 주소를 반환하는 함수
    '''
    if 'X-Forwarded-For' in request.headers:
        return request.headers.getlist("X-Forwarded-For")[0].split(',')[0]
    return request.client.host


def session_member_key(request: Request, member: Member):
    '''
    세션에 저장할 회원의 고유키를 생성하여 반환하는 함수
    '''
    ss_mb_key = hashlib.md5((member.mb_datetime.strftime(format="%Y-%m-%d %H:%M:%S") + get_real_client_ip(request) + request.headers.get('User-Agent')).encode()).hexdigest()
    return ss_mb_key


# 회원레벨을 SELECT 형식으로 얻음
def get_member_level_select(id: str, start: int, end: int, selected: int, event=''):
    html_code = []
    html_code.append(f'<select id="{id}" name="{id}" {event}>')
    for i in range(start, end+1):
        html_code.append(f'<option value="{i}" {"selected" if i == selected else ""}>{i}</option>')
    html_code.append('</select>')
    return ''.join(html_code)

    
# skin_gubun(new, search, connect, faq 등) 에 따른 스킨을 SELECT 형식으로 얻음
def get_skin_select(skin_gubun, id, selected, event='', device=''):
    skin_path = TEMPLATES_DIR + f"/{device}/{skin_gubun}"

    html_code = []
    html_code.append(f'<select id="{id}" name="{id}" {event}>')
    html_code.append(f'<option value="">선택</option>')
    for skin in os.listdir(skin_path):
        # print(f"{skin_path}/{skin}")
        if os.path.isdir(f"{skin_path}/{skin}"):
            html_code.append(f'<option value="{skin}" {"selected" if skin == selected else ""}>{skin}</option>')
    html_code.append('</select>')
    return ''.join(html_code)


# DHTML 에디터를 SELECT 형식으로 얻음
def get_editor_select(id, selected):
    html_code = []
    html_code.append(f'<select id="{id}" name="{id}">')
    if id == 'bo_select_editor':
        html_code.append(f'<option value="" {"selected" if selected == "" else ""}>기본환경설정의 에디터 사용</option>')
    else:
        html_code.append(f'<option value="">사용안함</option>')
    for editor in os.listdir("static/plugin/editor"):
        if editor == 'textarea':
            continue
        if os.path.isdir(f"static/plugin/editor/{editor}"):
            html_code.append(f'<option value="{editor}" {"selected" if editor == selected else ""}>{editor}</option>')
    html_code.append('</select>')
    return ''.join(html_code)


# 회원아이디를 SELECT 형식으로 얻음
def get_member_id_select(id, level, selected, event=''):
    db = SessionLocal()
    # 테이블에서 지정된 필드만 가져 오는 경우 load_only(Member.field1, Member.field2) 함수를 사용 
    members = db.query(Member).options(load_only(Member.mb_id)).filter(Member.mb_level >= level).all()
    html_code = []
    html_code.append(f'<select id="{id}" name="{id}" {event}><option value="">선택하세요</option>')
    for member in members:
        html_code.append(f'<option value="{member.mb_id}" {"selected" if member.mb_id == selected else ""}>{member.mb_id}</option>')
    html_code.append('</select>')
    return ''.join(html_code)


# 필드에 저장된 값과 기본 값을 비교하여 selected 를 반환
# def get_selected(field_value, value):
#     if field_value is None or value is None or field_value == '' or value == '':
#         return ''
#     if isinstance(value, int) or (isinstance(value, str) and value.isdigit()):
#         return ' selected="selected"' if (int(field_value) == int(value)) else ''
#     return ' selected="selected"' if (field_value == value) else ''

def get_selected(field_value, value):
    if field_value is None or value is None or field_value == '' or value == '':
        return ''
    if ((isinstance(field_value, str) and field_value.isdigit()) and (
            isinstance(value, int) or (isinstance(value, str) and value.isdigit()))):
        return ' selected="selected"' if int(field_value) == int(value) else ''
    return ' selected="selected"' if field_value == value else ''


def option_array_checked(option, arr=[]):
    checked = ''
    if not isinstance(arr, list):
        arr = arr.split(',')
    if arr and option in arr:
        checked = 'checked="checked"'
    return checked


def get_group_select(id, selected='', event=''):
    db = SessionLocal()
    groups = db.query(Group).order_by(Group.gr_id).all()
    str = f'<select id="{id}" name="{id}" {event}>\n'
    for i, group in enumerate(groups):
        if i == 0:
            str += '<option value="">선택</option>'
        str += option_selected(group.gr_id, selected, group.gr_subject)
    str += '</select>'
    return str


def option_selected(value, selected, text=''):
    if not text:
        text = value
    if value == selected:
        return f'<option value="{value}" selected="selected">{text}</option>\n'
    else:
        return f'<option value="{value}">{text}</option>\n'
    



def subject_sort_link(request: Request, column: str, query_string: str ='', flag: str ='asc'):
    # 현재 상태에서 sst, sod, sfl, stx, sca, page 값을 가져온다.
    sst = request.state.sst if request.state.sst is not None else ""
    sod = request.state.sod if request.state.sod is not None else ""
    sfl = request.state.sfl if request.state.sfl is not None else ""
    stx = request.state.stx if request.state.stx is not None else ""
    sca = request.state.sca if request.state.sca is not None else ""
    page = request.state.page if request.state.page is not None else "" 
    
    # q1에는 column 값을 추가한다.
    q1 = f"sst={column}"

    if flag == 'asc':
        # flag가 'asc'인 경우, q2에 'sod=asc'를 할당한다.
        q2 = 'sod=asc'
        if sst == column:
            if sod == 'asc':
                # 현재 상태에서 sst와 col이 같고 sod가 'asc'인 경우, q2를 'sod=desc'로 변경한다.
                q2 = 'sod=desc'
    else:
        # flag가 'asc'가 아닌 경우, q2에 'sod=desc'를 할당한다.
        q2 = 'sod=desc'
        if sst == column:
            if sod == 'desc':
                # 현재 상태에서 sst와 col이 같고 sod가 'desc'인 경우, q2를 'sod=asc'로 변경한다.
                q2 = 'sod=asc'

    # query_string, q1, q2를 arr_query 리스트에 추가한다.
    arr_query = []
    arr_query.append(query_string)
    arr_query.append(q1)
    arr_query.append(q2)

    # sfl, stx, sca, page 값이 None이 아닌 경우, 각각의 값을 arr_query에 추가한다.
    if sfl is not None:
        arr_query.append(f'sfl={sfl}')
    if stx is not None:
        arr_query.append(f'stx={stx}')
    if sca is not None:
        arr_query.append(f'sca={sca}')
    if page is not None:
        arr_query.append(f'page={page}')

    # arr_query의 첫 번째 요소를 제외한 나머지 요소를 '&'로 연결하여 qstr에 할당한다.
    qstr = '&'.join(arr_query[1:]) if arr_query else ''
    # qstr을 '&'로 분리하여 pairs 리스트에 저장한다.
    pairs = qstr.split('&')

    # params 딕셔너리를 생성한다.
    params = {}

    # pairs 리스트의 각 요소를 '='로 분리하여 key와 value로 나누고, value가 빈 문자열이 아닌 경우 params에 추가한다.
    for pair in pairs:
        if '=' in pair:
            key, value = pair.split('=')
            if value != '':
                params[key] = value

    # qstr을 쿼리 문자열로 사용하여 링크를 생성하고 반환한다.
    return f'<a href="?{qstr}">'

# 함수 테스트
# print(subject_sort_link('title', query_string='type=list', flag='asc', sst='title', sod='asc', sfl='category', stx='example', page=2))


def get_admin_menus():
    '''
    1, 2단계로 구분된 관리자 메뉴 json 파일이 있으면 load 하여 반환하는 함수
    '''
    files = [
        "admin/admin_menu_bbs.json",
        "admin/admin_menu_shop.json",
        "admin/admin_menu_sms.json"
    ]
    menus = {}
    for file_path in files:
        if os.path.exists(file_path):
            with open(file_path, "r", encoding="utf-8") as file:
                menus.update(json.load(file))
    return menus


def get_head_tail_img(dir: str, filename: str):
    '''
    게시판의 head, tail 이미지를 반환하는 함수
    '''
    img_path = os.path.join('data', dir, filename)  # 변수명 변경
    img_exists = os.path.exists(img_path)
    width = None
    
    if img_exists:
        try:
            with Image.open(img_path) as img_file:
                width = img_file.width
                if width > 750:
                    width = 750
        except PIL.UnidentifiedImageError:
            # 이미지를 열 수 없을 때의 처리
            img_exists = False
            print(f"Error: Cannot identify image file '{img_path}'")
    
    return {
        "img_exists": img_exists,
        "img_url": os.path.join('/data', dir, filename) if img_exists else None,
        "width": width
    }
    
def now():
    '''
    현재 시간을 반환하는 함수
    '''
    return datetime.now().timestamp()


def check_token(request: Request, token: str):
    '''
    세션과 인수로 넘어온 토큰확인 함수
    '''
    if token is None:
        return False
    
    token = token.strip()
    if token and token == request.session.get("ss_token"):
        # 세션 삭제
        request.session["ss_token"] = ""
        return True
    return False


def get_client_ip(request: Request):
    '''
    클라이언트의 IP 주소를 반환하는 함수 (PHP의 $_SERVER['REMOTE_ADDR'])
    '''
    x_forwarded_for = request.headers.get("X-Forwarded-For")
    if x_forwarded_for:
        # X-Forwarded-For can be a comma-separated list of IPs.
        # The client's requested IP will be the first one.
        client_ip = x_forwarded_for.split(",")[0]
    else:
        client_ip = request.client.host
    return {"client_ip": client_ip}


def make_directory(directory: str):
    """이미지 경로 체크 및 생성

    Args:
        directory (str): 이미지 경로
    """
    if not os.path.exists(directory):
        os.makedirs(directory)


def delete_image(directory: str, filename: str, delete: bool = True):
    """이미지 삭제 처리 함수

    Args:
        directory (str): 경로
        filename (str): 파일이름
        delete (bool): 삭제여부. Defaults to True.
    """
    if delete:
        file_path = f"{directory}/{filename}"
        if os.path.exists(file_path):
            os.remove(file_path)


def save_image(directory: str, filename: str, file: UploadFile):
    """이미지 저장 처리 함수

    Args:
        directory (str): 경로
        filename (str): 파일이름
        file (UploadFile): 파일 ojbect
    """
    if file and file.filename:
        with open(f"{directory}/{filename}", "wb") as buffer:
            shutil.copyfileobj(file.file, buffer)
            

def generate_query_string(request: Request):
    search_fields = {}
    if request.method == "GET":
        search_fields = {
            'sst': request.query_params.get("sst"),
            'sod': request.query_params.get("sod"),
            'sfl': request.query_params.get("sfl"),
            'stx': request.query_params.get("stx"),
            'sca': request.query_params.get("sca"),
            # 'page': request.query_params.get("page")
        }
    else:
        search_fields = {
            'sst': request._form.get("sst") if request._form else "",
            'sod': request._form.get("sod") if request._form else "",
            'sfl': request._form.get("sfl") if request._form else "",
            'stx': request._form.get("stx") if request._form else "",
            'sca': request._form.get("sca") if request._form else "",
            # 'page': request._form.get("page") if request._form else ""
        }    
        
    # None 값을 제거
    search_fields = {k: v for k, v in search_fields.items() if v is not None}

    return urlencode(search_fields)    
            

def query_string(request: Request):
    search_fields = {}
    if request.method == "GET":
        search_fields = {
            'sst': request.query_params.get("sst"),
            'sod': request.query_params.get("sod"),
            'sfl': request.query_params.get("sfl"),
            'stx': request.query_params.get("stx"),
            'sca': request.query_params.get("sca"),
            # 'page': request.query_params.get("page")
        }
    else:
        search_fields = {
            'sst': request._form.get("sst") if request._form else "",
            'sod': request._form.get("sod") if request._form else "",
            'sfl': request._form.get("sfl") if request._form else "",
            'stx': request._form.get("stx") if request._form else "",
            'sca': request._form.get("sca") if request._form else "",
            # 'page': request._form.get("page") if request._form else ""
        }    
        
    # None 값을 제거
    search_fields = {k: v for k, v in search_fields.items() if v is not None}

    return urlencode(search_fields)    

        
# 파이썬의 내장함수인 list 와 이름이 충돌하지 않도록 변수명을 lst 로 변경함
def get_from_list(lst, index, default=0):
    if lst is None:
        return default
    try:
        return 1 if index in lst else default
    except (TypeError, IndexError):
        return default


# 그누보드5 get_paging() 함수와 다른점
# 1. 인수에서 write_pages 삭제
# 2. 인수에서 total_page 대신 total_count 를 사용함

# current_page : 현재 페이지
# total_count : 전체 레코드 수
# add_url : 페이지 링크의 추가 URL
def get_paging(request: Request, current_page, total_count, page_rows = 0, add_url=""):
    config = request.state.config
    url_prefix = request.url
    
    try:
        current_page = int(current_page)
    except ValueError:
        # current_page가 정수로 변환할 수 없는 경우 기본값으로 1을 사용하도록 설정
        current_page = 1
    total_count = int(total_count)

    # 한 페이지당 라인수
    if not page_rows:
        page_rows = config.cf_mobile_page_rows if request.state.is_mobile and config.cf_mobile_page_rows else config.cf_page_rows
    # 페이지 표시수
    page_count = config.cf_mobile_pages if request.state.is_mobile and config.cf_mobile_pages else config.cf_write_pages
    
    # 올바른 total_pages 계산 (올림처리)
    total_pages = (total_count + page_rows - 1) // page_rows
    
    # print(page_rows, page_count, total_pages)
    
    # 페이지 링크 목록 초기화
    page_links = []
    
    start_page = ((current_page - 1) // page_count) * page_count + 1
    end_page = start_page + page_count - 1

    # # 중앙 페이지 계산
    middle = page_count // 2
    start_page = max(1, current_page - middle)
    end_page = min(total_pages, start_page + page_count - 1)
    
    # 처음 페이지 링크 생성
    if current_page > 1:
        start_url = f"{url_prefix.include_query_params(page=1)}{add_url}"
        page_links.append(f'<a href="{start_url}" class="pg_page pg_start" title="처음 페이지">처음</a>')

    # 이전 페이지 구간 링크 생성
    if start_page > 1:
        prev_page = max(current_page - page_count, 1) 
        prev_url = f"{url_prefix.include_query_params(page=prev_page)}{add_url}"
        page_links.append(f'<a href="{prev_url}" class="pg_page pg_prev" title="이전 구간">이전</a>')

    # 페이지 링크 생성
    for page in range(start_page, end_page + 1):
        page_url = f"{url_prefix.include_query_params(page=page)}{add_url}"
        if page == current_page:
            page_links.append(f'<a href="{page_url}"><strong class="pg_current" title="현재 {page} 페이지">{page}</strong></a>')
        else:
            page_links.append(f'<a href="{page_url}" class="pg_page" title="{page} 페이지">{page}</a>')

    # 다음 페이지 구간 링크 생성
    if total_pages > end_page:
        next_page = min(current_page + page_count, total_pages)
        next_url = f"{url_prefix.include_query_params(page=next_page)}{add_url}"
        page_links.append(f'<a href="{next_url}" class="pg_page pg_next" title="다음 구간">다음</a>')
    
    # 마지막 페이지 링크 생성        
    if current_page < total_pages:
        end_url = f"{url_prefix.include_query_params(page=total_pages)}{add_url}"
        page_links.append(f'<a href="{end_url}" class="pg_page pg_end" title="마지막 페이지">마지막</a>')

    # 페이지 링크 목록을 문자열로 변환하여 반환
    return '<nav class="pg_wrap"><span class="pg">' + ''.join(page_links) + '</span></nav>'


def extract_browser(user_agent):
    # 사용자 에이전트 문자열에서 브라우저 정보 추출
    # 여기에 필요한 정규 표현식 또는 분석 로직을 추가
    # 예를 들어, 단순히 "Mozilla/5.0" 문자열을 추출하는 예제
    browser_match = re.search(r"Mozilla/5.0", user_agent)
    if browser_match:
        return "Mozilla/5.0"
    else:
        return "Unknown"
    
from ua_parser import user_agent_parser    
    

# 접속 레코드 기록 로직을 처리하는 함수
def record_visit(request: Request):
    vi_ip = request.client.host
    
    # 세션 생성
    db = SessionLocal()

    # 오늘의 접속이 이미 기록되어 있는지 확인
    existing_visit = db.query(Visit).filter(Visit.vi_date == date.today(), Visit.vi_ip == vi_ip).first()

    if not existing_visit:
        
        #$tmp_row = sql_fetch(" select max(vi_id) as max_vi_id from {$g5['visit_table']} ");
        tmp_row = db.query(func.max(Visit.vi_id).label("max_vi_id")).first()
        max_vi_id = tmp_row.max_vi_id if tmp_row.max_vi_id else 0
        max_vi_id = max_vi_id + 1
        
        # 새로운 접속 레코드 생성
        referer = request.headers.get("referer", "")
        user_agent = request.headers.get("User-Agent", "")
        ua = parse(user_agent)
        browser = ua.browser.family
        os = ua.os.family
        device = 'pc' if ua.is_pc else 'mobile' if ua.is_mobile else 'tablet' if ua.is_tablet else 'unknown'
            
        visit = Visit(
            vi_id=max_vi_id,
            vi_ip=vi_ip,
            vi_date=date.today(),
            vi_time=datetime.now().time(),
            vi_referer=referer,
            vi_agent=user_agent,
            vi_browser=browser,
            vi_os=os,
            vi_device=device,   
        )
        db.add(visit)
        db.commit()

        # VisitSum 테이블 업데이트
        visit_count_today = db.query(func.count(Visit.vi_id)).filter(Visit.vi_date == date.today()).scalar()

        visit_sum = db.query(VisitSum).filter(VisitSum.vs_date == date.today()).first()
        if visit_sum:
            visit_sum.vs_count = visit_count_today
        else:
            visit_sum = VisitSum(vs_date=date.today(), vs_count=visit_count_today)

        db.add(visit_sum)
        db.commit()

        # 기본설정 테이블에 방문자 수 기록

        # VisitSum 테이블에서 오늘 방문자 수를 가져옴
        vi_today = db.query(VisitSum.vs_count).filter(VisitSum.vs_date == date.today()).scalar()
        vi_today = vi_today or 0

        # VisitSum 테이블에서 어제 방문자 수를 가져옴
        vi_yesterday = db.query(VisitSum.vs_count).filter(VisitSum.vs_date == date.today() - timedelta(days=1)).scalar()
        vi_yesterday = vi_yesterday or 0

        # VisitSum 테이블에서 최대 방문자 수를 가져옴
        vi_max = db.query(func.max(VisitSum.vs_count)).scalar()
        vi_max = vi_max or 0

        # VisitSum 테이블에서 전체 방문자 수를 가져옴
        vi_total = db.query(func.sum(VisitSum.vs_count)).scalar()
        vi_total = vi_total or 0

        cf_visit = f"오늘:{vi_today},어제:{vi_yesterday},최대:{vi_max},전체:{vi_total}"
        config = db.query(Config).first()
        config.cf_visit = cf_visit
        db.commit()

    db.close()


def visit(request: Request):
    """방문자 수 출력"""
    cf_visit = request.state.config.cf_visit

    visit_list = re.findall("오늘:(.*),어제:(.*),최대:(.*),전체:(.*)", cf_visit)
    if visit_list:
        today, yesterday, max, total = visit_list[0]
    else:
        today, yesterday, max, total = (0, 0, 0, 0)

    context = {
        "request": request,
        "today": int(today),
        "yesterday": int(yesterday),
        "max": int(max),
        "total": int(total)
    }
    templates = MyTemplates(directory=TEMPLATES_DIR)
    visit_template = templates.TemplateResponse(f"visit/basic.html", context)

    return visit_template.body.decode("utf-8")


# 공통 쿼리 파라미터를 받는 함수를 정의합니다.
def common_search_query_params(
        sst: str = Query(default=""), 
        sod: str = Query(default=""), 
        sfl: str = Query(default=""), 
        stx: str = Query(default=""), 
        current_page: str = Query(default="1", alias="page")
        ):
    '''
    공통 쿼리 파라미터를 받는 함수
    '''
    try:
        current_page = int(current_page)
    except ValueError:
        # current_page가 정수로 변환할 수 없는 경우 기본값으로 1을 사용하도록 설정
        current_page = 1
    return {"sst": sst, "sod": sod, "sfl": sfl, "stx": stx, "current_page": current_page}


def select_query(request: Request, table_model, search_params: dict, 
        same_search_fields: Optional[List[str]] = "", # 값이 완전히 같아야지만 필터링 '검색어'
        prefix_search_fields: Optional[List[str]] = "", # 뒤에 %를 붙여서 필터링 '검색어%'
        default_sod: str = "asc",
        # default_sst: Optional[List[str]] = [],
        default_sst: str = "",
    ):
    config = request.state.config
    
    records_per_page = config.cf_page_rows

    db = SessionLocal()
    query = db.query(table_model)
    
    # # sod가 제공되면, 해당 열을 기준으로 정렬을 추가합니다.
    # if search_params['sst'] is not None and search_params['sst'] != "":
    #     # if search_params['sod'] == "desc":
    #     #     query = query.order_by(desc(getattr(table_model, search_params['sst'])))
    #     # else:
    #     #     query = query.order_by(asc(getattr(table_model, search_params['sst'])))
    #     if search_params.get('sod', default_sod) == "desc":  # 수정된 부분
    #         query = query.order_by(desc(getattr(table_model, search_params['sst'])))
    #     else:
    #         query = query.order_by(asc(getattr(table_model, search_params['sst'])))

    # 'sst' 매개변수가 제공되지 않거나 빈 문자열인 경우, default_sst를 사용합니다.
    sst = search_params.get('sst', default_sst) or default_sst
    
    # sod가 제공되면, 해당 열을 기준으로 정렬을 추가합니다.
    if sst:
        sod = search_params.get('sod', default_sod) or default_sod
        # sst 가 배열인 경우, 여러 열을 기준으로 정렬을 추가합니다.
        if isinstance(sst, list):
            for sort_attribute in sst:
                sort_column = getattr(table_model, sort_attribute)
                if sod == "desc":
                    query = query.order_by(desc(sort_column))
                else:
                    query = query.order_by(asc(sort_column))
        else:
            if sod == "desc":
                query = query.order_by(desc(getattr(table_model, sst)))
            else:
                query = query.order_by(asc(getattr(table_model, sst)))
        
            
    # sfl과 stx가 제공되면, 해당 열과 값으로 추가 필터링을 합니다.
    if search_params['sfl'] is not None and search_params['stx'] is not None:
        if hasattr(table_model, search_params['sfl']):  # sfl이 Table에 존재하는지 확인
            # if search_params['sfl'] in ["mb_level"]:
            if search_params['sfl'] in same_search_fields:
                query = query.filter(getattr(table_model, search_params['sfl']) == search_params['stx'])
            elif search_params['sfl'] in prefix_search_fields:
                query = query.filter(getattr(table_model, search_params['sfl']).like(f"{search_params['stx']}%"))
            else:
                query = query.filter(getattr(table_model, search_params['sfl']).like(f"%{search_params['stx']}%"))

    # 페이지 번호에 따른 offset 계산
    offset = (search_params['current_page'] - 1) * records_per_page
    # 최종 쿼리 결과를 가져옵니다.
    rows = query.offset(offset).limit(records_per_page).all()
    # # 전체 레코드 개수 계산
    # # total_count = query.count()
    return {
        "rows": rows,
        "total_count": query.count(),
    }
    

# 회원 레코드 얻기    
# fields : 가져올 필드, 예) "mb_id, mb_name, mb_nick"
def get_member(mb_id: str, fields: str = '*'):
    db = SessionLocal()
    return db.query(Member).options(load_only(fields)).filter_by(mb_id=mb_id).first()


def get_member_icon(mb_id):
    MEMBER_ICON_DIR = "data/member"
    member_icon_dir = f"{MEMBER_ICON_DIR}/{mb_id[:2]}"

    icon_file = os.path.join(member_icon_dir, f"{mb_id}.gif")

    if os.path.exists(icon_file):
        icon_filemtime = os.path.getmtime(icon_file) # 캐시를 위해 파일수정시간을 추가
        return f"{icon_file}?{icon_filemtime}"

    return "static/img/no_profile.gif"


def get_member_image(mb_id: str = None):
    
    if mb_id:
        MEMBER_IMAGE_DIR = "data/member_image"
        member_image_dir = f"{MEMBER_IMAGE_DIR}/{mb_id[:2]}"

        image_file = os.path.join(member_image_dir, f"{mb_id}.gif")

        if os.path.exists(image_file):
            image_filemtime = os.path.getmtime(image_file) # 캐시를 위해 파일수정시간을 추가
            return f"{image_file}?{image_filemtime}"

    return "static/img/no_profile.gif"
    

# 포인트 부여    
def insert_point(request: Request, mb_id: str, point: int, content: str = '', rel_table: str = '', rel_id: str = '', rel_action: str = '', expire: int = 0):
    config = request.state.config
    
    # 포인트를 사용하지 않는다면 종료
    if not config.cf_use_point:
        return 0
    
    # 포인트가 없다면 업데이트를 할 필요가 없으므로 종료
    if point == 0:
        return 0
    
    # 회원아이디가 없다면 종료
    if mb_id == '':
        return 0
    
    # 회원정보가 없다면 종료
    db = SessionLocal()
    
    member = db.query(Member).filter_by(mb_id=mb_id).first()
    if not member:
        return 0
    
    mb_point = get_point_sum(request, mb_id)

    
    if rel_table or rel_id or rel_action:
        record_count = db.query(Point).filter(
            and_(
                Point.mb_id == mb_id,
                Point.po_rel_table == rel_table,
                Point.po_rel_id == rel_id,
                Point.po_rel_action == rel_action
            )
        ).count()
        if record_count:
            return -1
        
    # 포인트 건별 생성
    # po_expire_date = '9999-12-31'
    po_expire_date = datetime.strptime('9999-12-31', '%Y-%m-%d')
    if config.cf_point_term > 0:
        if expire > 0:
            po_expire_date = (SERVER_TIME + timedelta(days=expire-1)).strftime('%Y-%m-%d')
        else:
            po_expire_date = (SERVER_TIME + timedelta(days=config.cf_point_term - 1)).strftime('%Y-%m-%d')
            
    po_expired = 0
    if point < 0:
        po_expired = 1
        po_expire_date = TIME_YMD
    po_mb_point = mb_point + point
    
    new_point = Point(
        mb_id=mb_id,
        po_datetime=datetime.now(),
        po_content=content,
        po_point=point,
        po_use_point=0,
        po_mb_point=po_mb_point,
        po_expired=po_expired,
        po_expire_date=po_expire_date,
        po_rel_table=rel_table,
        po_rel_id=rel_id,
        po_rel_action=rel_action
    )
    db.add(new_point)
    db.commit()
    
    # filter_by 는 filter 에 비해 기능이 제한적임    
    db.query(Member).filter_by(mb_id=mb_id).update({Member.mb_point: po_mb_point})
    # db.query(Member).filter(Member.mb_id == mb_id).update({Member.mb_point: po_mb_point})
    db.commit()
    db.close()

    return 1


# 소멸 포인트 얻기
def get_expire_point(request: Request, mb_id: str):
    config = request.state.config
    
    if  config.cf_point_term <= 0:
        return 0
    
    db = SessionLocal()
    
    point_sum = db.query(func.sum(Point.po_point - Point.po_use_point)).filter_by(mb_id=mb_id, po_expired=False).filter(Point.po_expire_date < datetime.now()).scalar()
    db.close()
    return point_sum if point_sum else 0


# 포인트 내역 합계
def get_point_sum(request: Request, mb_id: str):
    config = request.state.config
    
    db = SessionLocal()
    
    if config.cf_point_term > 0:
        expire_point = get_expire_point(request, mb_id)
        if expire_point > 0:
            mb = get_member(mb_id, 'mb_point')
            point = expire_point * (-1)
            new_point = Point(
                mb_id=mb_id,
                po_datetime=TIME_YMDHIS,
                po_content='포인트 소멸',
                po_point=expire_point * (-1),
                po_use_point=0,
                po_mb_point=mb.mb_point + point,
                po_expired=1,
                po_expire_date=TIME_YMD,
                po_rel_table='@expire',
                po_rel_id=mb_id,
                po_rel_action='expire-' + str(uuid.uuid4()),
            )   
            db.add(new_point)
            db.commit()
            
            # 포인트를 사용한 경우 포인트 내역에 사용금액 기록
            if point < 0:
                # insert_use_point(mb_id, point)
                pass
        
        # 유효기간이 있을 때 기간이 지난 포인트 expired 체크    
        db.query(Point).filter(
            and_(
                Point.mb_id == mb_id,
                Point.po_expired != 1,
                Point.po_expire_date != '9999-12-31',
                Point.po_expire_date < TIME_YMD
            )
        ).update({Point.po_expired: 1})
        db.commit()            
            
    # 포인트합
    point_sum = db.query(func.sum(Point.po_point)).filter_by(mb_id=mb_id).scalar()
    db.close()
    return point_sum if point_sum else 0


# 사용포인트 입력
def insert_use_point(mb_id: str, point: int, po_id: str = ""):
    global config
    
    point1 = abs(point)
    db = SessionLocal()
    query = db.query(Point).filter_by(mb_id=mb_id, po_expired=False).order_by(Point.po_id.desc())
    query = query(Point.po_id, Point.po_point, Point.po_use_point)\
                .filter(
                    and_(
                        Point.mb_id == mb_id,
                        Point.po_id != po_id,
                        Point.po_expired == 0,
                        Point.po_point > Point.po_use_point
                    )
                )
    if config.cf_point_term:
        query = query.order_by(Point.po_expire_date.asc(), Point.po_id.asc())
    else:
        query = query.order_by(Point.po_id.asc())
    rows = query.all()
    for row in rows:
        point2 = row.po_point
        point3 = row.po_use_point
        
        if (point2 - point3) > point1:
            db.query(Point).filter_by(po_id=row.po_id).update({"po_use_point": (Point.po_use_point + point1)})
            db.commit()
        else:
            point4 = point2 - point3
            db.query(Point).filter_by(po_id=row.po_id).update({"po_use_point": (Point.po_use_point + point4), "po_expired": 100})
            db.commit()
            point1 = point1 - point4
    db.close()


# 포인트 삭제
def delete_point(request: Request, mb_id: str, rel_table: str, rel_id : str, rel_action: str):
    db = SessionLocal()
    result = False
    if rel_table or rel_id or rel_action:
        # 포인트 내역정보    
        row = db.query(Point).filter(Point.mb_id == mb_id, Point.po_rel_table == rel_table, Point.po_rel_id == rel_id, Point.po_rel_action == rel_action).first()
        if row:
            if row.po_point and row.po_point > 0:
                abs_po_point = abs(row.po_point)
                delete_use_point(request, row.mb_id, abs_po_point)
            else:
                if row.po_use_point and row.po_use_point > 0:
                    insert_use_point(request, row.mb_id, row.po_use_point, row.po_id)
                    
            db.query(Point).filter(Point.mb_id == mb_id, Point.po_rel_table == rel_table, Point.po_rel_id == rel_id, Point.po_rel_action == rel_action).delete(synchronize_session=False)
            db.commit()

            # po_mb_point에 반영
            if row.po_point:
                db.query(Point).filter(Point.mb_id == mb_id, Point.po_id > row.po_id).update({Point.po_mb_point: Point.po_mb_point - row.po_point}, synchronize_session=False)
                db.commit()
            
            # 포인트 내역의 합을 구하고    
            sum_point = get_point_sum(request, mb_id)
            
            # 포인트 UPDATE
            db.query(Member).filter(Member.mb_id == mb_id).update({Member.mb_point: sum_point}, synchronize_session=False)
            result = db.commit()
    db.close()

    return result


# 사용포인트 삭제
def delete_use_point(request: Request, mb_id: str, point: int):
    config = request.state.config
    db = SessionLocal()
    
    point1 = abs(point)
    rows = db.query(Point).filter(Point.mb_id == mb_id, Point.po_expired != 1, Point.po_use_point > 0).order_by(desc('po_expire_date', 'po_id') if config.cf_point_term else desc('po_id')).all()
    for row in rows:
        point2 = row.po_use_point
        if row.po_expired == 100 and (row.po_expire_date == '9999-12-31' or row.po_expire_date >= TIME_YMD):
            po_expired = 0
        else:
            po_expired = row.po_expired
        
        if point2 > point1:
            db.query(Point).filter(Point.po_id == row.po_id).update({Point.po_use_point: Point.po_use_point - point1, Point.po_expired: po_expired}, synchronize_session=False)
            db.commit()
            break
        else:
            db.query(Point).filter(Point.po_id == row.po_id).update({Point.po_use_point: 0, Point.po_expired: po_expired}, synchronize_session=False)
            db.commit()
            point1 = point1 - point2
    db.close()


# 소멸포인트 삭제
def delete_expire_point(request: Request, mb_id: str, point: int):
    config = request.state.config
    db = SessionLocal()
    
    point1 = abs(point)
    rows = db.query(Point).filter(Point.mb_id == mb_id, Point.po_expired == 1, Point.po_point >= 0, Point.po_use_point > 0).order_by(desc(Point.po_expire_date), desc(Point.po_id)).all()
    for row in rows:
        point2 = row.po_use_point
        po_expired = 0
        po_expire_date = '9999-12-31'
        if config.cf_point_term > 0:
            po_expire_date = (SERVER_TIME + timedelta(days=config.cf_point_term - 1)).strftime('%Y-%m-%d')
    
        if point2 > point1:
            db.query(Point).filter(Point.po_id == row.po_id).update({Point.po_use_point: Point.po_use_point - point1, Point.po_expired: po_expired, Point.po_expire_date: po_expire_date}, synchronize_session=False)
            db.commit()
            break
        else:
            db.query(Point).filter(Point.po_id == row.po_id).update({Point.po_use_point: 0, Point.po_expired: po_expired, Point.po_expire_date: po_expire_date}, synchronize_session=False)
            db.commit()
            point1 = point1 - point2


def domain_mail_host(request: Request, is_at: bool = True):
    domain_host = request.base_url.hostname
    
    if domain_host.startswith("www."):
        domain_host = domain_host[4:]
    
    return f"@{domain_host}" if is_at else domain_host
        

def get_memo_not_read(mb_id: str):
    '''
    메모를 읽지 않은 개수를 반환하는 함수
    '''
    db = SessionLocal()
    return db.query(Memo).filter(Memo.me_recv_mb_id == mb_id, Memo.me_read_datetime == None, Memo.me_type == 'recv').count()


def editor_path(request:Request) -> str:
    """지정한 에디터 경로를 반환하는 함수
    미지정시 그누보드 환경설정값 사용
    request.state.editor: 에디터이름
    request.state.use_editor: 에디터 사용여부 False 이면 'textarea' 반환
    """
    if not request.state.use_editor:
        return "textarea"

    editor_name = request.state.editor
    if not editor_name:
        return "textarea"

    return editor_name


def editor_macro(request: Request) -> str:
    """지정한 에디터 경로의 macros.html 파일을 반환하는 함수
    - 미지정시 그누보드 환경설정값 사용
    - request.state.editor: 에디터이름
    - request.state.use_editor: 에디터 사용여부 False 이면 'textarea'로 설정
    """
    editor_name = request.state.editor
    if not request.state.use_editor or not editor_name:
        editor_name = "textarea"

    return editor_name + "/macros.html"


def nl2br(value) -> str:
    """ \n 을 <br> 태그로 변환
    """
    return escape(value).replace('\n', Markup('<br>\n'))


popular_cache = cachetools.TTLCache(maxsize=10, ttl=300)

def get_populars(limit: int = 7, day: int = 3):
    """인기검색어 조회

    Args:
        limit (int, optional): 조회 갯수. Defaults to 7.
        day (int, optional): 오늘부터 {day}일 전. Defaults to 3.

    Returns:
        List[Popular]: 인기검색어 리스트
    """
    if popular_cache.get("populars"):
        return popular_cache.get("populars")

    db = SessionLocal()
    # 현재 날짜와 day일 전 날짜를 구한다.
    today = datetime.now()
    before = today - timedelta(days=day)
    # 현재 날짜와 day일 전 날짜 사이의 인기검색어를 조회한다.
    populars = db.query(
            Popular.pp_word,
            func.count(Popular.pp_word).label('count'),
        ).filter(
        Popular.pp_word != '',
        Popular.pp_date >= before,
        Popular.pp_date <= today
    ).group_by(Popular.pp_word).order_by(desc('count'), Popular.pp_word).limit(limit).all()
    db.close()

    popular_cache.update({"populars": populars})

    return populars


def insert_popular(request: Request, fields: str, word: str):
    """인기검색어 등록

    Args:
        request (Request): FastAPI Request 객체
        fields (str): 검색 필드
        word (str): 인기검색어
    """
    try:
        today_date = datetime.now().strftime("%Y-%m-%d")
        # 회원아이디로 검색은 제외
        if not "mb_id" in fields:
            with SessionLocal() as db:
                # 현재 날짜의 인기검색어를 조회한다.
                popular = db.query(Popular).filter_by(
                    pp_word = word,
                    pp_date = today_date
                ).first()

                # 인기검색어가 없으면 새로 등록한다.
                if not popular:
                    new_popular = Popular(
                        pp_word=word,
                        pp_date=today_date,
                        pp_ip=get_client_ip(request)["client_ip"])
                    db.add(new_popular)
                    db.commit()
    except Exception as e:
        print(f"인기검색어 입력 오류: {e}")


def generate_token(request: Request, action: str = ''):
    '''
    토큰 생성 함수

    Returns:
        str: 생성된 토큰
    '''
    # token = str(uuid.uuid4())  # 임의의 유일한 키 생성
    token = hash_password(action)
    request.session["ss_token"] = token
    return token


lfu_cache = cachetools.LFUCache(maxsize=128)

def get_recent_poll():
    """
    최근 투표 정보 1건을 가져오는 함수
    """
    if lfu_cache.get("poll"):
        return lfu_cache.get("poll")

    db = SessionLocal()
    poll = db.query(Poll).filter(Poll.po_use == 1).order_by(Poll.po_id.desc()).first()
    db.close()

    lfu_cache.update({"poll": poll})

    return poll


def get_menus():
    """사용자페이지 메뉴 조회 함수

    Returns:
        list: 자식메뉴가 포함된 메뉴 list
    """
    if lfu_cache.get("menus"):
        return lfu_cache.get("menus")

    db = SessionLocal()
    menus = []
    # 부모메뉴 조회
    parent_menus = db.query(Menu).filter(func.length(Menu.me_code) == 2).order_by(Menu.me_order).all()
    
    for menu in parent_menus:
        parent_code = menu.me_code

        # 자식 메뉴 조회
        child_menus = db.query(Menu).filter(
            func.length(Menu.me_code) == 4,
            func.substring(Menu.me_code, 1, 2) == parent_code
        ).order_by(Menu.me_order).all()

        menu.sub = child_menus
        menus.append(menu)

    lfu_cache.update({"menus": menus})

    return menus


def get_member_level(request: Request):
    """
    request에서 회원 레벨 정보를 가져오는 함수
    """
    member = request.state.login_member

    return member.mb_level if member else 1


def auth_check_menu(request: Request, menu_key: str, attribute: str):
    '''
    관리권한 체크
    '''    
    # 최고관리자이면 처리 안함
    if request.state.is_super_admin:
        return ""

    db = SessionLocal()

    exists_member = request.state.login_member
    if not exists_member:
        return "로그인 후 이용해 주세요."

    exists_auth = db.query(Auth).filter_by(mb_id=exists_member.mb_id, au_menu=menu_key).first()
    if not exists_auth:
        return "이 메뉴에는 접근 권한이 없습니다.\n\n접근 권한은 최고관리자만 부여할 수 있습니다."

    auth_set = set(exists_auth.au_auth.split(","))
    if not attribute in auth_set:
        if attribute == "r":
            error = "읽을 권한이 없습니다."
        elif attribute == "w":
            error = "입력, 추가, 생성, 등록, 수정 권한이 없습니다."
        elif attribute == "d":
            error = "삭제 권한이 없습니다."
        else:
            error = f"속성(attribute={attribute})이 잘못 되었습니다."
        return error

    return ""


def get_unique_id(request) -> Optional[str]:
    """고유키 생성 함수
    그누보드 5의 get_uniqid

    년월일시분초00 ~ 년월일시분초99
    년(4) 월(2) 일(2) 시(2) 분(2) 초(2) 100만분의 1초(2)
    Args:
        request (Request): FastAPI Request 객체
    Returns:
        Optional[str]: 고유 아이디, DB 오류시 None
    """

    ip: str = get_client_ip(request)["client_ip"]

    while True:
        current = datetime.now()
        ten_milli_sec = str(current.microsecond)[:2].zfill(2)
        key = f"{current.strftime('%Y%m%d%H%M%S')}{ten_milli_sec}"

        with SessionLocal() as session:
            try:
                session.add(UniqId(uq_id=key, uq_ip=ip))
                session.commit()
                return key

            except IntegrityError:
                # key 중복 에러가 발생하면 다시 시도
                session.rollback()
                sleep(random.uniform(0.01, 0.02))
            except Exception as e:
                logging.log(logging.CRITICAL, 'unique table insert error', exc_info=e)
                return None


class AlertException(HTTPException):
    """스크립트 경고창 출력을 위한 예외 클래스
        - HTTPExceptiond에서 페이지 이동을 위한 url 매개변수를 추가적으로 받는다.

    Args:
        HTTPException (HTTPException): HTTP 예외 클래스
    """
    def __init__(self, detail: str = None, status_code: int = 200, url: str = None):
        self.status_code = status_code
        self.detail = detail
        self.url = url


class AlertCloseException(HTTPException):
    """스크립트 경고창 출력 및 윈도우 창 닫기를 위한 예외 클래스

    Args:
        HTTPException (HTTPException): HTTP 예외 클래스
    """
    def __init__(
        self,
        detail: Any = None,
        status_code: int = 200,
        headers: Optional[Dict[str, str]] = None,
    ) -> None:
        super().__init__(status_code=status_code, detail=detail, headers=headers) 


def is_admin(request: Request):
    """관리자 여부 확인
    """
    config = request.state.config
    if config.cf_admin.strip() == "":
        return False

    mb_id = request.session.get("ss_mb_id", "")
    if mb_id:
        if mb_id.strip() == config.cf_admin.strip():
            return True

    return False

# TODO: 그누보드5의 is_admin 함수
# 이미 is_admin 함수가 존재하므로 함수 이름을 변경함 
def get_admin_type(request: Request, mb_id: str = None, group: Group = None, board: Board = None) -> str:
    """게시판 관리자 여부 확인 후 관리자 타입 반환

    Args:
        request (Request): FastAPI Request 객체
        mb_id (str, optional): 회원 아이디. Defaults to None.
        group (Group, optional): 게시판 그룹 정보. Defaults to None.
        board (Board, optional): 게시판 정보. Defaults to None.

    Returns:
        str: 관리자 타입. super, group, board, None
    """
    if not mb_id:
        return None
    
    config = request.state.config
    group = board.group if board else None

    is_authority = None
    if config.cf_admin == mb_id:
        is_authority = "super"
    elif group and group.gr_admin == mb_id:
        is_authority = "group"
    elif board and board.bo_admin == mb_id:
        is_authority = "board"
    
    return is_authority


def check_profile_open(open_date: Optional[date], config) -> bool:
    """변경일이 지나서 프로필 공개가능 여부를 반환
    Args:
        open_date (datetime): 프로필 공개일
        config (Config): config 모델
    Returns:
        bool: 프로필 공개 가능 여부
    """
    if not open_date:
        return True

    else:
        opend_date_time = datetime(open_date.year, open_date.month, open_date.day)
        return opend_date_time < (datetime.now() - timedelta(days=config.cf_open_modify))


def get_next_profile_openable_date(open_date: Optional[date], config):
    """다음 프로필 공개 가능일을 반환
    Args:
        open_date (datetime): 프로필 공개일
        config (Config): config 모델
    Returns:
        datetime: 다음 프로필 공개 가능일
    """
    cf_open_modify = config.cf_open_modify
    cf_open_modify = 3
    if cf_open_modify == 0:
        return ""

    if open_date:
        calculated_date = datetime.strptime(open_date.strftime("%Y-%m-%d"), "%Y-%m-%d") + timedelta(days=cf_open_modify)
    else:
        calculated_date = datetime.now() + timedelta(days=cf_open_modify)
    print('--------------------ewr')
    print(calculated_date)
    
    return calculated_date.strftime("%Y-%m-%d")


def default_if_none(value, arg):
    """If value is None"""
    if value is None:
        return arg
    return value


def valid_email(email: str):
    # Define a basic email address regex pattern
    pattern = r'^[a-zA-Z0-9._%+-]+@[a-zA-Z0-9.-]+\.[a-zA-Z]{2,}$'

    # Use the regex pattern to match the email address
    if re.match(pattern, email):
        return True

    return False


def upload_file(upload_object, filename, path, chunck_size: int = None):
    """폼 파일 업로드
    Args:
        upload_object : form 업로드할 파일객체
        filename (str): 확장자 포함 저장할 파일명 (with ext)
        path (str): 저장할 경로
        chunck_size (int, optional): 파일 저장 단위. 기본값 1MB 로 지정
    Returns:
        str: 저장된 파일명
    """
    # 파일 저장 경로 생성
    os.makedirs(path, exist_ok=True)

    # 파일 저장 경로
    save_path = os.path.join(path, filename)
    # 파일 저장
    if chunck_size is None:
        chunck_size = 1024 * 1024
        with open(f"{save_path}", "wb") as buffer:
            shutil.copyfileobj(upload_object.file, buffer, chunck_size)
    else:
        with open(f"{save_path}", "wb") as buffer:
            shutil.copyfileobj(upload_object.file, buffer)


def get_filetime_str(file_path) -> Union[int, str]:
    """파일의 변경시간
    Args:
        file_path (str): 파일 이름포함 경로
    Returns:
        Union[int, str]: 파일 변경시간, 파일없을시 빈문자열
    """
    try:
        file_time = os.path.getmtime(file_path)
        return int(file_time)
    except FileNotFoundError:
        return ''


class StringEncrypt:
    def __init__(self, salt=''):
        if not salt:
            # You might want to implement your own salt generation logic here
            self.salt = "your_default_salt"
        else:
            self.salt = salt
        
        self.length = len(self.salt)

    def encrypt(self, str_):
        length = len(str_)
        result = ''

        for i in range(length):
            char = str_[i]
            keychar = self.salt[i % self.length]
            char = chr(ord(char) + ord(keychar))
            result += char

        result = base64.b64encode(result.encode()).decode()
        result = result.translate(str.maketrans('+/=', '._-'))

        return result

    def decrypt(self, str_):
        result = ''
        str_ = str_.translate(str.maketrans('._-', '+/='))
        str_ = base64.b64decode(str_).decode()

        length = len(str_)

        for i in range(length):
            char = str_[i]
            keychar = self.salt[i % self.length]
            char = chr(ord(char) - ord(keychar))
            result += char

        return result

# 사용 예
# enc = StringEncrypt()
# encrypted_text = enc.encrypt("hello")
# print(encrypted_text)

# decrypted_text = enc.decrypt(encrypted_text)
# print(decrypted_text)


class MyTemplates(Jinja2Templates):
    """
    Jinja2Template 설정 클래스
    """
    def __init__(self,
                 directory: Union[str, os.PathLike],
                 context_processors: dict = None,
                 globals: dict = None,
                 env: Environment = None
                 ):
        super().__init__(directory=directory, context_processors=context_processors)
        # 공통 env.global 설정
        self.env.globals["editor_path"] = editor_path
        self.env.globals["getattr"] = getattr
        self.env.globals["get_selected"] = get_selected
        self.env.globals["get_member_icon"] = get_member_icon
        self.env.globals["get_member_image"] = get_member_image
        self.env.filters["number_format"] = number_format

        # 사용자 템플릿, 관리자 템플릿에 따라 기본 컨텍스트와 env.global 변수를 다르게 설정
        if TEMPLATES_DIR in directory:
            self.context_processors.append(self._default_context)
        elif ADMIN_TEMPLATES_DIR in directory:
            self.context_processors.append(self._default_admin_context)

        # 추가 env.global 설정
        if globals:
            self.env.globals.update(**globals.__dict__)

    def _default_context(self, request: Request):
        context = {
            "menus" : get_menus(),
            "poll" : get_recent_poll(),
            "populars" : get_populars(),
            "latest": latest,
            "visit": visit,
        }
        return context
    
    def _default_admin_context(self, request: Request):
        context = {
            "admin_menus": get_admin_menus()
        }
        return context
    

class G6FileCache():
    """파일 캐시 클래스
    """
    cache_dir = os.path.join("data", "cache")
    cache_secret_key = None

    def __init__(self):
        # 캐시 디렉토리가 없으면 생성
        if not os.path.exists(self.cache_dir):
            os.makedirs(self.cache_dir)
        
    def get_cache_secret_key(self):
        """
        캐시 비밀키를 반환하는 함수
        """
        # 캐시된 값이 있다면, 해당 값을 반환
        if self.cache_secret_key:
            return self.cache_secret_key

        # 서버 소프트웨어 및 DOCUMENT_ROOT 값을 해싱하여 6자리 문자열 생성
        server_software = os.environ.get("SERVER_SOFTWARE", "")
        document_root = os.environ.get("DOCUMENT_ROOT", "")
        combined_data = server_software + document_root
        self.cache_secret_key = hashlib.md5(combined_data.encode()).hexdigest()[:6]

        return self.cache_secret_key
    
    def get(self, cache_file: str):
        """
        캐시된 파일이 있으면 파일을 읽어서 반환
        """
        if os.path.exists(cache_file):
            with open(cache_file, "r", encoding="utf-8") as f:
                return f.read()
        return None
    
    def create(self, data: str, cache_file: str):
        """
        cache_file을 생성하는 함수
        """
        with open(cache_file, "w", encoding="utf-8") as f:
            f.write(data)

    def delete(self, cache_file: str):
        """
        cache_file을 삭제하는 함수
        """
        if os.path.exists(cache_file):
            os.remove(cache_file)

    def delete_prefix(self, prefix: str):
        """
        prefix로 시작하는 캐시 파일을 모두 삭제하는 함수
        """
        for file in os.listdir(self.cache_dir):
            if file.startswith(prefix):
                os.remove(os.path.join(self.cache_dir, file))


SMTP_SERVER = os.getenv("SMTP_SERVER")
SMTP_PORT = os.getenv("SMTP_PORT")
SMTP_USERNAME = os.getenv("SMTP_USERNAME")
SMTP_PASSWORD = os.getenv("SMTP_PASSWORD")

# 메일 발송
# return 은 수정 필요
def mailer(email: str, subject: str, body: str):
    to_emails = email.split(',') if ',' in email else [email]
    for to_email in to_emails:
        try:
            msg = MIMEMultipart()
            msg['From'] = SMTP_USERNAME
            msg['To'] = to_email
            msg['Subject'] = subject
            
            # Assuming body is HTML, if not change 'html' to 'plain'
            msg.attach(MIMEText(body, 'html'))  

            with smtplib.SMTP(SMTP_SERVER, int(SMTP_PORT)) as server:
                if SMTP_USERNAME and SMTP_PASSWORD:
                    server.starttls()
                    server.login(SMTP_USERNAME, SMTP_PASSWORD)
                text = msg.as_string()
                server.sendmail(SMTP_USERNAME, to_email, text)

        except Exception as e:
            print(f"Error sending email to {to_email}: {e}")

    return {"message": f"Emails sent successfully to {', '.join(to_emails)}"}


def is_none_datetime(input_date: Union[date, str]) -> bool:
    """date, datetime 이 0001, 0000 등 유효하지 않은 날짜인지 확인하는 함수
    0001, mysql 5.7이하 0000,
    """
    if isinstance(input_date, str):  # pymysql 라이브러리는 '0000', 12월 32일등 잘못된 날짜 일때 str 타입반환.
        return True

    if input_date.strftime("%Y")[:2] == "00":
        return True

    return False


def latest(request: Request, skin_dir='', bo_table='', rows=10, subject_len=40):
    """최신글 목록 HTML 출력

    Args:
        request (Request): _description_
        skin_dir (str, optional): 스킨 경로. Defaults to ''.
        bo_table (str, optional): 게시판 코드. Defaults to ''.
        rows (int, optional): 노출 게시글 수. Defaults to 10.
        subject_len (int, optional): 제목길이 제한. Defaults to 40.

    Returns:
        str: 최신글 HTML
    """
    # Lazy import
    from lib.board_lib import BoardConfig, get_list, get_list_thumbnail

    templates = MyTemplates(directory=TEMPLATES_DIR)
    templates.env.globals["get_list_thumbnail"] = get_list_thumbnail

    if not skin_dir:
        skin_dir = 'basic'

    g6_file_cache = G6FileCache()
    cache_filename = f"latest-{bo_table}-{skin_dir}-{rows}-{subject_len}-{g6_file_cache.get_cache_secret_key()}.html"
    cache_file = os.path.join(g6_file_cache.cache_dir, cache_filename)

    # 캐시된 파일이 있으면 파일을 읽어서 반환
    if os.path.exists(cache_file):
        return g6_file_cache.get(cache_file)
    
    db = SessionLocal()
    # 게시판 설정
    board = db.get(Board, bo_table)
    board_config = BoardConfig(request, board)
    board.subject = board_config.subject

    #게시글 목록 조회
    Write = dynamic_create_write_table(bo_table)
    writes = db.query(Write).filter(Write.wr_is_comment == False).order_by(Write.wr_num).limit(rows).all()
    for write in writes:
        write = get_list(request, write, board_config)
    
    context = {
        "request": request,
        "board": board,
        "writes": writes,
        "bo_table": bo_table,
    }
    temp = templates.TemplateResponse(f"latest/{skin_dir}.html", context)
    temp_decode = temp.body.decode("utf-8")

    # 캐시 파일 생성
    g6_file_cache.create(temp_decode, cache_file)

    return temp_decode


def get_newwins(request: Request):
    """
    레이어 팝업 목록 조회
    """
    db = SessionLocal()

    now = datetime.now().strftime("%Y-%m-%d %H:%M:%S")
    current_division = "comm" # comm, both, shop
    newwins = db.query(NewWin).filter(
        NewWin.nw_begin_time <= now,
        NewWin.nw_end_time >= now,
        NewWin.nw_device.in_(["both", request.state.device]),
        NewWin.nw_division.in_(["both", current_division]),
    ).order_by(NewWin.nw_id.asc()).all()

    # "hd_pops_" + nw_id 이름으로 선언된 쿠키가 있는지 확인하고 있다면 팝업을 제거
    newwins = [newwin for newwin in newwins if not request.cookies.get("hd_pops_" + str(newwin.nw_id))]

    return newwins


def datetime_format(date: datetime, format="%Y-%m-%d %H:%M:%S"):
    """
    날짜 포맷팅
    """
    if not date:
        return ""

    return date.strftime(format)


def insert_board_new(bo_table: str, write: object):
    """
    최신글 테이블 등록 함수
    """
    db = SessionLocal()

    new = BoardNew()
    new.bo_table = bo_table
    new.wr_id = write.wr_id
    new.wr_parent = write.wr_parent
    new.mb_id = write.mb_id
    db.add(new)
    db.commit()


def get_current_captcha_cls(captcha_name: str):
    """캡챠 클래스를 반환하는 함수
    Args:
        captcha_name (str) : config cf_captcha에 저장된 캡차클래스이름
    Returns:
        Optional[class]: 캡차 클래스 or None
    """
    if captcha_name == "recaptcha":
        return ReCaptchaV2
    elif captcha_name == "recaptcha_inv":
        return ReCaptchaInvisible
    else:
        return None


def captcha_widget(request):
    """템플릿에서 캡차 출력
    Args:
        request (Request): FastAPI Request
    Returns:
        str: 캡차 템플릿 or ''
    """
    cls = get_current_captcha_cls(captcha_name=request.state.config.cf_captcha)
    if cls:
        return cls.TEMPLATE_NAME

    return ''  # 템플릿 출력시 비어있을때는 빈 문자열


def calculator_image_resize(source_width, source_height, target_width=0, target_height=0):
    """
    이미지 비율을 유지하며 계산 , 너비와 높이 중 하나만 입력된 경우 비율 계산
    원본이미지가 target_width, target_height 보다 작으면 False 반환
    Args:
        source_width (int): 원본 이미지 너비
        source_height (int): 원본 이미지 높이
        target_width (int): 변경할 이미지 너비. Defaults 0.
        target_height (int): 변경할 이미지 높이. Defaults 0.
    Returns:
        Union[bool, dict]: 변경할 이미지 너비, 높이 dict{'width': new_width, 'height': new_height} or False
    """
    # 작은경우 리사이즈 안함
    if source_width < target_width and source_height < target_height:
        return False

    if source_width > target_width and source_height > target_height:
        # 원본이 타겟보다 크면 축소 비율 계산
        ratio_width = target_width / source_width
        ratio_height = target_height / source_height
        min_ratio = min(ratio_width, ratio_height)
        return {'width': int(source_width * min_ratio), 'height': int(source_height * min_ratio)}

    # 이미지 비율을 유지하며 계산
    # 너비와 높이 중 하나만 입력된 경우 비율 계산
    if target_width and not target_height:
        ratio = target_width / source_width
        new_width = target_width
        new_height = int(source_height * ratio)

    elif not target_width and target_height:
        ratio = target_height / source_height
        new_width = int(source_width * ratio)
        new_height = target_height

    else:
        return False  # 너비와 높이 둘 다 입력되거나 입력되지 않은 경우 처리

    return {'width': new_width, 'height': new_height}



def thumbnail(source_file: str, target_path: str = None, width: int = 200, height: int = 150, **kwargs) -> str:
    """섬네일 이미지를 생성한다.

    Args:
        source_file (str): 원본 이미지 파일 경로
        target_path (str, optional): 섬네일 이미지 파일 경로. Defaults to None.
        width (int, optional): 섬네일 이미지 너비. Defaults to 200.
        height (int, optional): 섬네일 이미지 높이. Defaults to 150.

    Returns:
        str: 섬네일 이미지 파일 경로
    """
    try:
        source_basename = os.path.basename(source_file)
        source_path = os.path.dirname(source_file)
        target_path = target_path or source_path

        # 섬네일 저장경로 생성
        make_directory(target_path)

        # 섬네일 파일 경로
        thumbnail_file = os.path.join(target_path, f"thumbnail_{width}x{height}_{source_basename}")
        # 섬네일 파일이 존재
        # 원본파일 생성시간 < 섬네일 파일 생성시간
        if os.path.exists(thumbnail_file):
            if os.path.getmtime(source_file) < os.path.getmtime(thumbnail_file):
                return thumbnail_file

        # 이미지 객체 생성
        # 파일이 없가나 이미지가 아닐 경우 예외가 발생하므로 검사를 따로 하지 않음.
        source_image = Image.open(source_file)
        source_width, source_height = source_image.size

        # 이미지가 섬네일이미지보다 작을 경우
        if source_width < width or source_height < height:
            # 확장 이미지 생성
            expanded_img = Image.new("RGB", (width, height), (255, 255, 255))
            # 기존 이미지를 확장된 이미지 중앙에 삽입
            left = (width - source_width) // 2
            top = (height - source_height) // 2
            expanded_img.paste(source_image, (left, top))
            expanded_img.save(thumbnail_file)
        else:
            # 이미지를 지정한 크기로 자르고 저장
            ImageOps.fit(source_image, (width, height)).save(thumbnail_file)
            # source_image.thumbnail((width, height))
            # source_image.save(thumbnail_file)

        return thumbnail_file
    
    except UnidentifiedImageError as e:
        print("원본 이미지 객체 생성 실패 : ", e)
        return False

    except Exception as e:
        print("섬네일 생성 실패 : ", e)
        return False


def get_editor_image(contents: str, view: bool = True) -> list:
    """에디터에서 이미지 태그를 추출한다.

    Args:
        contents (str): 내용
        view (bool, optional): 보기모드 여부. Defaults to True.

    Returns:
        list: 이미지 태그 src 속성 값
    """
    if not contents:
        return False

    # contents 중 img 태그 추출
    if view:
        pattern = re.compile(r"<img([^>]*)>", re.IGNORECASE | re.DOTALL)
    else:
        pattern = re.compile(r"<img[^>]*src=[\'\"]?([^>\'\"]+[^>\'\"]+)[\'\"]?[^>]*>", re.IGNORECASE | re.DOTALL)

    matches = pattern.findall(contents)

    return matches

def extract_alt_attribute(img_tag: str) -> str:
    """alt 속성 추출

    Args:
        img_tag (str): img 태그

    Returns:
        str: alt 속성 값
    """
    alt_match = re.search(r'alt=[\"\']?([^\"\']*)[\"\']?', img_tag, re.IGNORECASE)
    alt = str(alt_match.group(1)) if alt_match else ''
    return alt


<<<<<<< HEAD
def cut_name(request: Request, name: str) -> str:
    """기본환경설정 > 이름(닉네임) 표시

    Args:
        request (Request): FastAPI Request
        name (str): 이름

    Returns:
        str: 자른 이름
    """
    config = request.state.config

    if not name:
        return ''

    return name[:config.cf_cut_name] if config.cf_cut_name else name


def delete_old_data():
    """설정일이 지난 데이터를 삭제
    """
    try:
        db = SessionLocal()
        config = db.query(Config).first()

        # 방문자 기록 삭제
        if config.cf_visit_del > 0:
            result = db.query(Visit).filter(Visit.vi_time < datetime.now() - timedelta(days=config.cf_visit_del)).delete()
            print("방문자기록 삭제 기준일 : ", datetime.now() - timedelta(days=config.cf_visit_del), f"{result}건 삭제")

        # 인기검색어 삭제
        if config.cf_popular_del > 0:
            result = db.query(Popular).filter(Popular.pp_date < datetime.now() - timedelta(days=config.cf_popular_del)).delete()
            print("인기검색어 삭제 기준일 : ", datetime.now() - timedelta(days=config.cf_popular_del), f"{result}건 삭제")
            
        # 최근게시물 삭제
        if config.cf_new_del > 0:
            result = db.query(BoardNew).filter(BoardNew.bn_datetime < datetime.now() - timedelta(days=config.cf_new_del)).delete()
            print("최근게시물 삭제 기준일 : ", datetime.now() - timedelta(days=config.cf_new_del), f"{result}건 삭제")

        # 쪽지 삭제
        if config.cf_memo_del > 0:
            result = db.query(Memo).filter(Memo.me_send_datetime < datetime.now() - timedelta(days=config.cf_memo_del)).delete()
            print("쪽지 삭제 기준일 : ", datetime.now() - timedelta(days=config.cf_memo_del), f"{result}건 삭제")

        # 탈퇴회원 자동 삭제
        if config.cf_leave_day > 0:
            # TODO: 회원삭제 처리 추가
            # result = db.query(Member).filter(Member.mb_leave_date < datetime.now() - timedelta(days=config.cf_leave_day)).delete()
            # print("회원 삭제 기준일 : ", datetime.now() - timedelta(days=config.cf_leave_day), f"{result}건 삭제")
            pass

        db.commit()
    except Exception as e:
        print(e)


def is_possible_ip(request: Request, ip: str) -> bool:
    """IP가 접근허용된 IP인지 확인

    Args:
        request (Request): FastAPI Request 객체
        ip (str): IP

    Returns:
        bool: 허용된 IP이면 True, 아니면 False
    """
    cf_possible_ip = request.state.config.cf_possible_ip
    return check_ip_list(request, ip, cf_possible_ip, allow=True)


def is_intercept_ip(request: Request, ip: str) -> bool:
    """IP가 접근차단된 IP인지 확인

    Args:
        request (Request): FastAPI Request 객체
        ip (str): IP

    Returns:
        bool: 차단된 IP이면 True, 아니면 False
    """
    cf_intercept_ip = request.state.config.cf_intercept_ip
    return check_ip_list(request, ip, cf_intercept_ip, allow=False)
        
    
def check_ip_list(request: Request, current_ip: str, ip_list: str, allow: bool) -> bool:
    """IP가 특정 목록에 속하는지 확인하는 함수

    Args:
        request (Request): FastAPI Request 객체
        ip (str): IP
        ip_list (str): IP 목록 문자열
        allow (bool): True인 경우 허용 목록, False인 경우 차단 목록

    Returns:
        bool: 목록에 속하면 True, 아니면 False
    """
    if request.state.is_super_admin:
        return allow

    ip_list = ip_list.strip()
    if not ip_list:
        return allow

    ip_patterns = ip_list.split("\n")
    for pattern in ip_patterns:
        pattern = pattern.strip()
        if not pattern:
            continue
        pattern = pattern.replace(".", r"\.")
        pattern = pattern.replace("+", r"[0-9\.]+")
        if re.match(f"^{pattern}$", current_ip):
            return True

    return False


def is_write_delay(request: Request) -> bool:
    """특정 시간 간격 내에 다시 글을 작성할 수 있는지 확인하는 함수"""
    if request.state.is_super_admin:
        return True

    delay_sec = int(request.state.config.cf_delay_sec)
    current_time = datetime.now()
    write_time = request.session.get("ss_write_time")

    if delay_sec > 0:
        time_interval = timedelta(seconds=delay_sec)
        if write_time:
            available_time = datetime.strptime(write_time, "%Y-%m-%d %H:%M:%S") + time_interval
            if available_time > current_time:
                return False

        request.session["ss_write_time"] = current_time.strftime("%Y-%m-%d %H:%M:%S")

    return True


def filter_words(request: Request, contents: str) -> str:
    """글 내용에 필터링된 단어가 있는지 확인하는 함수

    Args:
        request (Request): FastAPI Request 객체
        contents (str): 글 내용

    Returns:
        str: 필터링된 단어가 있으면 해당 단어, 없으면 빈 문자열
    """
    cf_filter = request.state.config.cf_filter
    words = cf_filter.split(",")
    for word in words:
        word = word.strip()
        if not word:
            continue
        if word in contents:
            return word

    return ''
=======
def number_format(number: int) -> str:
    """숫자를 천단위로 구분하여 반환하는 템플릿 필터

    Args:
        number (int): 숫자

    Returns:
        str: 천단위로 구분된 숫자
    """
    if isinstance(number, int):
        return "{:,}".format(number)
    else:
        return "Invalid input. Please provide an integer."

def read_version():
    """루트 디렉토의 version.txt 파일을 읽어서 버전을 반환하는 함수
    Returns:
        str: 버전
    """
    with open("version.txt", "r") as file:
        return file.read().strip()
>>>>>>> 3779c397
<|MERGE_RESOLUTION|>--- conflicted
+++ resolved
@@ -1972,7 +1972,6 @@
     return alt
 
 
-<<<<<<< HEAD
 def cut_name(request: Request, name: str) -> str:
     """기본환경설정 > 이름(닉네임) 표시
 
@@ -2131,7 +2130,8 @@
             return word
 
     return ''
-=======
+
+
 def number_format(number: int) -> str:
     """숫자를 천단위로 구분하여 반환하는 템플릿 필터
 
@@ -2152,5 +2152,4 @@
         str: 버전
     """
     with open("version.txt", "r") as file:
-        return file.read().strip()
->>>>>>> 3779c397
+        return file.read().strip()