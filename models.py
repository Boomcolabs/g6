--- conflicted
+++ resolved
@@ -676,20 +676,12 @@
 
     po_id = Column(Integer, primary_key=True, autoincrement=True)
     mb_id = Column(String(20), nullable=False, default="")
-<<<<<<< HEAD
-    po_datetime = Column(DateTime, nullable=False, default=datetime(1, 1, 1, 0, 0, 0))
-=======
     po_datetime = Column(DateTime, nullable=False, default=datetime.now())
->>>>>>> 2d068367
     po_content = Column(String(255), nullable=False, default="")
     po_point = Column(Integer, nullable=False, default=0)
     po_use_point = Column(Integer, nullable=False, default=0)
     po_expired = Column(Integer, nullable=False, default=0)
-<<<<<<< HEAD
-    po_expire_date = Column(Date, nullable=False, default=date(1, 1, 1))
-=======
     po_expire_date = Column(Date, nullable=False, default=datetime.now())
->>>>>>> 2d068367
     po_mb_point = Column(Integer, nullable=False, default=0)
     po_rel_table = Column(String(20), nullable=False, default="")
     po_rel_id = Column(String(20), nullable=False, default="")
