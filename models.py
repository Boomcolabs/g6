--- conflicted
+++ resolved
@@ -1,6 +1,6 @@
-from sqlalchemy.dialects.mysql import TINYINT
 from sqlalchemy import (create_engine, Column, Integer, String, Text, Enum, ForeignKey, Index, text, 
                         DateTime, Date,Time, Boolean)
+from sqlalchemy.dialects.mysql import TINYINT
 from sqlalchemy.orm import relationship
 from sqlalchemy.ext.declarative import declarative_base
 from sqlalchemy.exc import ArgumentError, InvalidRequestError
@@ -185,11 +185,7 @@
     mb_name = Column(String(255), nullable=False, default='')
     mb_nick = Column(String(255), nullable=False, default='')
     mb_nick_date = Column(String(30), nullable=False)
-<<<<<<< HEAD
-    mb_email = Column(String(255), unique=False, nullable=False, default='')
-=======
     mb_email = Column(String(255), nullable=False, default='')
->>>>>>> 8a0e6b49
     mb_homepage = Column(String(255), nullable=False, default='')
     mb_level = Column(Integer, nullable=False, default=0, server_default=text('0'))
     mb_sex = Column(String(1), nullable=False, default='')
@@ -376,7 +372,7 @@
     wr_name = Column(String(255), nullable=False, default='')
     wr_email = Column(String(255), nullable=False, default='')
     wr_homepage = Column(String(255), nullable=False, default='')
-    wr_datetime = Column(DateTime, nullable=False, default='')
+    wr_datetime = Column(DateTime, nullable=False,default='')
     wr_file = Column(Integer, nullable=False, default=0, server_default=text('0'))
     wr_last = Column(String(30), nullable=False, default='')
     wr_ip = Column(String(255), nullable=False, default='')
