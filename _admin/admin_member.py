from typing import Optional
from fastapi import APIRouter, Depends, Request, Form, HTTPException
from fastapi.responses import RedirectResponse
from fastapi.templating import Jinja2Templates
from sqlalchemy import and_, or_
from sqlalchemy.orm import Session
from database import get_db
import models 
import datetime
from common import *
from dataclassform import MemberForm

router = APIRouter()
templates = Jinja2Templates(directory=ADMIN_TEMPLATES_DIR)
# 파이썬 함수 및 변수를 jinja2 에서 사용할 수 있도록 등록
templates.env.globals['getattr'] = getattr
templates.env.globals['today'] = SERVER_TIME.strftime("%Y%m%d")
templates.env.globals['get_member_level_select'] = get_member_level_select
templates.env.globals['get_admin_menus'] = get_admin_menus
templates.env.globals['generate_one_time_token'] = generate_one_time_token

MEMBER_MENU_KEY = "200100"

@router.get("/member_list")
def member_list(request: Request, db: Session = Depends(get_db)):
    '''
    회원관리 목록
    '''
    request.session["menu_key"] = MEMBER_MENU_KEY
    
    members = db.query(models.Member).all()
    return templates.TemplateResponse("member_list.html", {"request": request, "members": members})


@router.get("/member_form")
def member_form_add(request: Request, db: Session = Depends(get_db)):
    '''
    회원추가 폼
    '''
    request.session["menu_key"] = MEMBER_MENU_KEY

    token = hash_password(hash_password("")) # 토큰값을 아무도 알수 없게 만듬
    request.session["token"] = token   
    
    return templates.TemplateResponse("member_form.html", {"request": request, "member": None, "token": token })


# 회원수정 폼
@router.get("/member_form/{mb_id}")
def member_form_edit(mb_id: str, request: Request, db: Session = Depends(get_db)):
    '''
    회원수정 폼
    '''
    request.session["menu_key"] = MEMBER_MENU_KEY
    
    sst = request.state.sst
    sod = request.state.sod
    sfl = request.state.sfl
    stx = request.state.stx
    page = request.state.page
    # print(request.state.sfl)
    
    request.session["menu_key"] = MEMBER_MENU_KEY


    member = db.query(models.Member).filter(models.Member.mb_id == mb_id).first()
    if not member:
        raise HTTPException(status_code=404, detail=f"{mb_id} is not found.")

    # 토큰값을 회원아이디로 만들어 세션에 저장하고 수정시 넘어오는 토큰값을 비교하여 수정 상태임을 확인
    token = hash_password(mb_id)
    request.session["token"] = token
    
    return templates.TemplateResponse("member_form.html", {"request": request, "member": member, "token": token })

# DB등록 및 수정
@router.post("/member_form_update")
<<<<<<< HEAD
def member_form_update(request: Request, db: Session = Depends(get_db),
                       token: str = Form(...),
                       mb_id: str = Form(...),
                       mb_password: str = Form(None),
                       mb_name: str = Form(None),
                       mb_nick: str = Form(None),
                       mb_level: int = Form(None),
                       mb_email: str = Form(None),
                       mb_homepage: str = Form(None),
                       mb_hp: str = Form(None),
                       mb_tel: str = Form(None),
                       mb_certify_case: str = Form(None),
                       mb_certify: int = Form(None),
                       mb_adult: int = Form(None),
                       mb_zip: str = Form(None),
                       mb_addr1: str = Form(None),
                       mb_addr2: str = Form(None),
                       mb_addr3: str = Form(None),
                       mb_mailling: int = Form(None),
                       mb_sms: int = Form(None),
                       mb_open: int = Form(None),
                       mb_signature: str = Form(None),
                       mb_profile: str = Form(None),
                       mb_memo: str = Form(None),
                       mb_intercept_date: str = Form(None),
                       mb_leave_date: str = Form(None),
                       mb_1: str = Form(None),
                       mb_2: str = Form(None),
                       mb_3: str = Form(None),
                       mb_4: str = Form(None),
                       mb_5: str = Form(None),
                       mb_6: str = Form(None),
                       mb_7: str = Form(None),
                       mb_8: str = Form(None),
                       mb_9: str = Form(None),
                       mb_10: str = Form(None),
                       ):

    request_time_ymdhis = datetime.datetime.now()

    # 세션에 저장된 토큰값과 입력된 토큰값이 다르다면 에러 (토큰 변조시 에러)
    # 토큰은 외부에서 접근하는 것을 막고 등록, 수정을 구분하는 용도로 사용
    ss_token = request.session.get("token", "")
    if not token or token != ss_token:
        raise HTTPException(status_code=403, detail="Invalid token.")
    
    # 수정의 경우 토큰값이 회원아이디로 만들어지므로 토큰값이 회원아이디와 다르다면 등록으로 처리
    # 회원아이디 변조시에도 등록으로 처리
    if not verify_password(mb_id, token): # 등록
        
        chk_member = db.query(models.Member).filter(models.Member.mb_id == mb_id).first()
        if chk_member:
            raise HTTPException(status_code=404, detail=f"{mb_id} : 회원아이디가 이미 존재합니다.")
        
        chk_member = db.query(models.Member).filter(models.Member.mb_nick == mb_nick).first()
        if chk_member:
            raise HTTPException(status_code=404, detail=f"{mb_nick} : 닉네임이 이미 존재합니다. ({chk_member.mb_id})")
=======
def member_form_update(
        request: Request, db: Session = Depends(get_db),
        token: str = Form(...),
        mb_id: str = Form(...),
        mb_certify_case: Optional[str] = Form(default=""),
        form_data: MemberForm = Depends(),
        ):
    
    if validate_one_time_token(token, 'insert'):
        existing_member = db.query(models.Member).filter(models.Member.mb_id == mb_id).first()
        if existing_member:
            errors = [f"{mb_id} 회원아이디가 이미 존재합니다. (등록불가)"]
            return templates.TemplateResponse("alert.html", {"request": request, "errors": errors})
>>>>>>> af81b904
        
        new_member = models.Member(mb_id=mb_id, **form_data.__dict__)
        
        if mb_certify_case and form_data.mb_certify:
            new_member.mb_certify = mb_certify_case
            new_member.mb_adult = form_data.mb_adult
        else:
            new_member.mb_certify = ''
            new_member.mb_adult = 0
        
        if form_data.mb_password:
            new_member.mb_password = hash_password(form_data.mb_password)               
        else:
<<<<<<< HEAD
            hashed_password = hash_password(request_time_ymdhis.strftime("%Y-%m-%d %H:%M:%S")) # 비밀번호가 없다면 현재시간으로 해시값을 만듬 (알수없게 만드는게 목적)

        member = models.Member(
            mb_id=mb_id, 
            mb_password=hashed_password, 
            mb_name=mb_name, 
            mb_nick=mb_nick,
            mb_level=mb_level,
            mb_nick_date=request_time_ymdhis,
            mb_email=mb_email,
            mb_homepage=mb_homepage,
            mb_hp=mb_hp,
            mb_tel=mb_tel,
            mb_certify=tmp_certify,
            mb_adult=tmp_adult,
            mb_zip1=mb_zip[:3] if mb_zip else '',
            mb_zip2=mb_zip[3:] if mb_zip else '',
            mb_addr1=mb_addr1,
            mb_addr2=mb_addr2,
            mb_addr3=mb_addr3,
            mb_mailling=mb_mailling,
            mb_sms=mb_sms,
            mb_open=mb_open,
            mb_signature=mb_signature,
            mb_profile=mb_profile,
            mb_memo=mb_memo,
            mb_intercept_date=mb_intercept_date,
            mb_leave_date=mb_leave_date,
            mb_1=mb_1,
            mb_2=mb_2,
            mb_3=mb_3,
            mb_4=mb_4,
            mb_5=mb_5,
            mb_6=mb_6,
            mb_7=mb_7,
            mb_8=mb_8,
            mb_9=mb_9,
            mb_10=mb_10,
            mb_today_login=request_time_ymdhis,
            mb_datetime=request_time_ymdhis,
        )
        db.add(member)
        db.commit()
        
    else: # 회원 수정
        
        chk_member = db.query(models.Member).filter(and_(models.Member.mb_id != mb_id, models.Member.mb_nick == mb_nick)).first()
        if chk_member is not None:
            raise HTTPException(status_code=404, detail=f"{mb_nick} : 닉네임이 이미 존재합니다. ({chk_member.mb_id})")
        
        chk_member = db.query(models.Member).filter(and_(models.Member.mb_id != mb_id, models.Member.mb_email == mb_email)).first()
        if chk_member:
            raise HTTPException(status_code=404, detail=f"{mb_email} : 이메일이 이미 존재합니다. ({chk_member.mb_id})")
        
        config = request.state.context['config']
        
        member = db.query(models.Member).filter(models.Member.mb_id == mb_id).first()
        if not member:
            raise HTTPException(status_code=404, detail=f"{mb_id} : 회원아이디가 존재하지 않습니다.")
=======
            # 비밀번호가 없다면 현재시간으로 해시값을 만든후 다시 해시 (알수없게 만드는게 목적)
            new_member.mb_password = hash_password(hash_password(TIME_YMDHIS)) 
            
        db.add(new_member)
        db.commit()
        
    elif validate_one_time_token(token, 'update'):
        existing_member = db.query(models.Member).filter(models.Member.mb_id == mb_id).first()
        if not existing_member:
            errors = [f"{mb_id} 회원아이디가 존재하지 않습니다. (수정불가)"]
            return templates.TemplateResponse("alert.html", {"request": request, "errors": errors})

        # 폼 데이터 반영 후 commit
        for field, value in form_data.__dict__.items():
            setattr(existing_member, field, value)
>>>>>>> af81b904
        
        # 비밀번호가 있다면 (수정했다면) : 수정에서는 비밀번호를 입력하지 않아도 됨 (선택사항)
        if form_data.mb_password:
            existing_member.mb_password = hash_password(form_data.mb_password)
            
        db.commit()
        
    else:
        return templates.TemplateResponse("alert.html", {"request": request, "errors": ["잘못된 접근입니다."]})
        
    return RedirectResponse(url=f"/admin/member_form/{mb_id}", status_code=302)<|MERGE_RESOLUTION|>--- conflicted
+++ resolved
@@ -75,65 +75,6 @@
 
 # DB등록 및 수정
 @router.post("/member_form_update")
-<<<<<<< HEAD
-def member_form_update(request: Request, db: Session = Depends(get_db),
-                       token: str = Form(...),
-                       mb_id: str = Form(...),
-                       mb_password: str = Form(None),
-                       mb_name: str = Form(None),
-                       mb_nick: str = Form(None),
-                       mb_level: int = Form(None),
-                       mb_email: str = Form(None),
-                       mb_homepage: str = Form(None),
-                       mb_hp: str = Form(None),
-                       mb_tel: str = Form(None),
-                       mb_certify_case: str = Form(None),
-                       mb_certify: int = Form(None),
-                       mb_adult: int = Form(None),
-                       mb_zip: str = Form(None),
-                       mb_addr1: str = Form(None),
-                       mb_addr2: str = Form(None),
-                       mb_addr3: str = Form(None),
-                       mb_mailling: int = Form(None),
-                       mb_sms: int = Form(None),
-                       mb_open: int = Form(None),
-                       mb_signature: str = Form(None),
-                       mb_profile: str = Form(None),
-                       mb_memo: str = Form(None),
-                       mb_intercept_date: str = Form(None),
-                       mb_leave_date: str = Form(None),
-                       mb_1: str = Form(None),
-                       mb_2: str = Form(None),
-                       mb_3: str = Form(None),
-                       mb_4: str = Form(None),
-                       mb_5: str = Form(None),
-                       mb_6: str = Form(None),
-                       mb_7: str = Form(None),
-                       mb_8: str = Form(None),
-                       mb_9: str = Form(None),
-                       mb_10: str = Form(None),
-                       ):
-
-    request_time_ymdhis = datetime.datetime.now()
-
-    # 세션에 저장된 토큰값과 입력된 토큰값이 다르다면 에러 (토큰 변조시 에러)
-    # 토큰은 외부에서 접근하는 것을 막고 등록, 수정을 구분하는 용도로 사용
-    ss_token = request.session.get("token", "")
-    if not token or token != ss_token:
-        raise HTTPException(status_code=403, detail="Invalid token.")
-    
-    # 수정의 경우 토큰값이 회원아이디로 만들어지므로 토큰값이 회원아이디와 다르다면 등록으로 처리
-    # 회원아이디 변조시에도 등록으로 처리
-    if not verify_password(mb_id, token): # 등록
-        
-        chk_member = db.query(models.Member).filter(models.Member.mb_id == mb_id).first()
-        if chk_member:
-            raise HTTPException(status_code=404, detail=f"{mb_id} : 회원아이디가 이미 존재합니다.")
-        
-        chk_member = db.query(models.Member).filter(models.Member.mb_nick == mb_nick).first()
-        if chk_member:
-            raise HTTPException(status_code=404, detail=f"{mb_nick} : 닉네임이 이미 존재합니다. ({chk_member.mb_id})")
-=======
 def member_form_update(
         request: Request, db: Session = Depends(get_db),
         token: str = Form(...),
@@ -147,7 +88,6 @@
         if existing_member:
             errors = [f"{mb_id} 회원아이디가 이미 존재합니다. (등록불가)"]
             return templates.TemplateResponse("alert.html", {"request": request, "errors": errors})
->>>>>>> af81b904
         
         new_member = models.Member(mb_id=mb_id, **form_data.__dict__)
         
@@ -161,69 +101,8 @@
         if form_data.mb_password:
             new_member.mb_password = hash_password(form_data.mb_password)               
         else:
-<<<<<<< HEAD
-            hashed_password = hash_password(request_time_ymdhis.strftime("%Y-%m-%d %H:%M:%S")) # 비밀번호가 없다면 현재시간으로 해시값을 만듬 (알수없게 만드는게 목적)
-
-        member = models.Member(
-            mb_id=mb_id, 
-            mb_password=hashed_password, 
-            mb_name=mb_name, 
-            mb_nick=mb_nick,
-            mb_level=mb_level,
-            mb_nick_date=request_time_ymdhis,
-            mb_email=mb_email,
-            mb_homepage=mb_homepage,
-            mb_hp=mb_hp,
-            mb_tel=mb_tel,
-            mb_certify=tmp_certify,
-            mb_adult=tmp_adult,
-            mb_zip1=mb_zip[:3] if mb_zip else '',
-            mb_zip2=mb_zip[3:] if mb_zip else '',
-            mb_addr1=mb_addr1,
-            mb_addr2=mb_addr2,
-            mb_addr3=mb_addr3,
-            mb_mailling=mb_mailling,
-            mb_sms=mb_sms,
-            mb_open=mb_open,
-            mb_signature=mb_signature,
-            mb_profile=mb_profile,
-            mb_memo=mb_memo,
-            mb_intercept_date=mb_intercept_date,
-            mb_leave_date=mb_leave_date,
-            mb_1=mb_1,
-            mb_2=mb_2,
-            mb_3=mb_3,
-            mb_4=mb_4,
-            mb_5=mb_5,
-            mb_6=mb_6,
-            mb_7=mb_7,
-            mb_8=mb_8,
-            mb_9=mb_9,
-            mb_10=mb_10,
-            mb_today_login=request_time_ymdhis,
-            mb_datetime=request_time_ymdhis,
-        )
-        db.add(member)
-        db.commit()
-        
-    else: # 회원 수정
-        
-        chk_member = db.query(models.Member).filter(and_(models.Member.mb_id != mb_id, models.Member.mb_nick == mb_nick)).first()
-        if chk_member is not None:
-            raise HTTPException(status_code=404, detail=f"{mb_nick} : 닉네임이 이미 존재합니다. ({chk_member.mb_id})")
-        
-        chk_member = db.query(models.Member).filter(and_(models.Member.mb_id != mb_id, models.Member.mb_email == mb_email)).first()
-        if chk_member:
-            raise HTTPException(status_code=404, detail=f"{mb_email} : 이메일이 이미 존재합니다. ({chk_member.mb_id})")
-        
-        config = request.state.context['config']
-        
-        member = db.query(models.Member).filter(models.Member.mb_id == mb_id).first()
-        if not member:
-            raise HTTPException(status_code=404, detail=f"{mb_id} : 회원아이디가 존재하지 않습니다.")
-=======
             # 비밀번호가 없다면 현재시간으로 해시값을 만든후 다시 해시 (알수없게 만드는게 목적)
-            new_member.mb_password = hash_password(hash_password(TIME_YMDHIS)) 
+            new_member.mb_password = hash_password(hash_password(datetime.datetime.now())) 
             
         db.add(new_member)
         db.commit()
@@ -237,7 +116,6 @@
         # 폼 데이터 반영 후 commit
         for field, value in form_data.__dict__.items():
             setattr(existing_member, field, value)
->>>>>>> af81b904
         
         # 비밀번호가 있다면 (수정했다면) : 수정에서는 비밀번호를 입력하지 않아도 됨 (선택사항)
         if form_data.mb_password:
