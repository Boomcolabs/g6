from fastapi import APIRouter, Depends, Request, Form, HTTPException
from fastapi.responses import RedirectResponse
from fastapi.templating import Jinja2Templates
from sqlalchemy import and_, or_
from sqlalchemy.orm import Session
from database import get_db
import models 
import datetime
from common import *
from main import templates

router = APIRouter()
<<<<<<< HEAD
=======
templates = Jinja2Templates(directory=ADMIN_TEMPLATES_DIR)
>>>>>>> edf38502
# 파이썬 함수 및 변수를 jinja2 에서 사용할 수 있도록 등록
templates.env.globals['getattr'] = getattr
templates.env.globals['today'] = SERVER_TIME.strftime("%Y%m%d")
templates.env.globals['get_member_level_select'] = get_member_level_select
templates.env.globals['get_admin_menus'] = get_admin_menus

@router.get("/member_list")
def member_list(request: Request, db: Session = Depends(get_db)):
    '''
    회원관리 목록
    '''
    request.session["menu_key"] = "200100"
    
    members = db.query(models.Member).all()
    return templates.TemplateResponse("member_list.html", {"request": request, "members": members})

# 회원추가 폼
@router.get("/member_form")
def member_form_add(request: Request, db: Session = Depends(get_db)):
    token = hash_password(hash_password("")) # 토큰값을 아무도 알수 없게 만듬
    request.session["token"] = token   
    
    return templates.TemplateResponse("member_form.html", {"request": request, "member": None, "token": token })

# 회원수정 폼
@router.get("/member_form/{mb_id}")
def member_form_edit(mb_id: str, request: Request, db: Session = Depends(get_db)):
    sst = request.state.sst
    sod = request.state.sod
    sfl = request.state.sfl
    stx = request.state.stx
    page = request.state.page
    # print(request.state.sfl)

    member = db.query(models.Member).filter(models.Member.mb_id == mb_id).first()
    if not member:
        raise HTTPException(status_code=404, detail=f"{mb_id} is not found.")

    # 토큰값을 회원아이디로 만들어 세션에 저장하고 수정시 넘어오는 토큰값을 비교하여 수정 상태임을 확인
    token = hash_password(mb_id)
    request.session["token"] = token
    
    return templates.TemplateResponse("member_form.html", {"request": request, "member": member, "token": token })

# DB등록 및 수정
@router.post("/member_form_update")
def member_form_update(request: Request, db: Session = Depends(get_db),
                       token: str = Form(...),
                       mb_id: str = Form(...),
                       mb_password: str = Form(None),
                       mb_name: str = Form(None),
                       mb_nick: str = Form(None),
                       mb_level: int = Form(None),
                       mb_email: str = Form(None),
                       mb_homepage: str = Form(None),
                       mb_hp: str = Form(None),
                       mb_tel: str = Form(None),
                       mb_certify_case: str = Form(None),
                       mb_certify: int = Form(None),
                       mb_adult: int = Form(None),
                       mb_zip: str = Form(None),
                       mb_addr1: str = Form(None),
                       mb_addr2: str = Form(None),
                       mb_addr3: str = Form(None),
                       mb_mailling: int = Form(None),
                       mb_sms: int = Form(None),
                       mb_open: int = Form(None),
                       mb_signature: str = Form(None),
                       mb_profile: str = Form(None),
                       mb_memo: str = Form(None),
                       mb_intercept_date: str = Form(None),
                       mb_leave_date: str = Form(None),
                       mb_1: str = Form(None),
                       mb_2: str = Form(None),
                       mb_3: str = Form(None),
                       mb_4: str = Form(None),
                       mb_5: str = Form(None),
                       mb_6: str = Form(None),
                       mb_7: str = Form(None),
                       mb_8: str = Form(None),
                       mb_9: str = Form(None),
                       mb_10: str = Form(None),
                       ):

    request_time_ymdhis = datetime.datetime.now()

    # 세션에 저장된 토큰값과 입력된 토큰값이 다르다면 에러 (토큰 변조시 에러)
    # 토큰은 외부에서 접근하는 것을 막고 등록, 수정을 구분하는 용도로 사용
    ss_token = request.session.get("token", "")
    if not token or token != ss_token:
        raise HTTPException(status_code=403, detail="Invalid token.")
    
    # 수정의 경우 토큰값이 회원아이디로 만들어지므로 토큰값이 회원아이디와 다르다면 등록으로 처리
    # 회원아이디 변조시에도 등록으로 처리
    if not verify_password(mb_id, token): # 등록
        
        chk_member = db.query(models.Member).filter(models.Member.mb_id == mb_id).first()
        if chk_member:
            raise HTTPException(status_code=404, detail=f"{mb_id} : 회원아이디가 이미 존재합니다.")
        
        chk_member = db.query(models.Member).filter(models.Member.mb_nick == mb_nick).first()
        if chk_member:
            raise HTTPException(status_code=404, detail=f"{mb_nick} : 닉네임이 이미 존재합니다. ({chk_member.mb_id})")
        
        chk_member = db.query(models.Member).filter(models.Member.mb_email == mb_email).first()
        if chk_member:
            raise HTTPException(status_code=404, detail=f"{mb_email} : 이메일이 이미 존재합니다. ({chk_member.mb_id})")
        
        if mb_certify_case and mb_certify:
            tmp_certify = mb_certify_case
            tmp_adult = mb_adult
        else:
            tmp_certify = ''
            tmp_adult = 0 
            
        if mb_password:
            hashed_password = hash_password(mb_password)               
        else:
            hashed_password = hash_password(request_time_ymdhis.strftime("%Y-%m-%d %H:%M:%S")) # 비밀번호가 없다면 현재시간으로 해시값을 만듬 (알수없게 만드는게 목적)

        member = models.Member(
            mb_id=mb_id, 
            mb_password=hashed_password, 
            mb_name=mb_name, 
            mb_nick=mb_nick,
            mb_level=mb_level,
            mb_nick_date=request_time_ymdhis,
            mb_email=mb_email,
            mb_homepage=mb_homepage,
            mb_hp=mb_hp,
            mb_tel=mb_tel,
            mb_certify=tmp_certify,
            mb_adult=tmp_adult,
            mb_zip1=mb_zip[:3] if mb_zip else '',
            mb_zip2=mb_zip[3:] if mb_zip else '',
            mb_addr1=mb_addr1,
            mb_addr2=mb_addr2,
            mb_addr3=mb_addr3,
            mb_mailling=mb_mailling,
            mb_sms=mb_sms,
            mb_open=mb_open,
            mb_signature=mb_signature,
            mb_profile=mb_profile,
            mb_memo=mb_memo,
            mb_intercept_date=mb_intercept_date,
            mb_leave_date=mb_leave_date,
            mb_1=mb_1,
            mb_2=mb_2,
            mb_3=mb_3,
            mb_4=mb_4,
            mb_5=mb_5,
            mb_6=mb_6,
            mb_7=mb_7,
            mb_8=mb_8,
            mb_9=mb_9,
            mb_10=mb_10,
            mb_today_login=request_time_ymdhis,
            mb_datetime=request_time_ymdhis,
        )
        db.add(member)
        db.commit()
        
    else: # 회원 수정
        
        chk_member = db.query(models.Member).filter(and_(models.Member.mb_id != mb_id, models.Member.mb_nick == mb_nick)).first()
        if chk_member is not None:
            raise HTTPException(status_code=404, detail=f"{mb_nick} : 닉네임이 이미 존재합니다. ({chk_member.mb_id})")
        
        chk_member = db.query(models.Member).filter(and_(models.Member.mb_id != mb_id, models.Member.mb_email == mb_email)).first()
        if chk_member:
            raise HTTPException(status_code=404, detail=f"{mb_email} : 이메일이 이미 존재합니다. ({chk_member.mb_id})")
        
        config = request.state.context['config']
        
        member = db.query(models.Member).filter(models.Member.mb_id == mb_id).first()
        if not member:
            raise HTTPException(status_code=404, detail=f"{mb_id} : 회원아이디가 존재하지 않습니다.")
        
        if mb_password:
            member.mb_password = hash_password(mb_password)
            
        member.mb_name = mb_name if mb_name else ''
        member.mb_nick = mb_nick if mb_nick else ''
        member.mb_nick_date = TIME_YMD if mb_nick else ''
        member.mb_email = mb_email if mb_email else ''
        member.mb_homepage = mb_homepage if mb_homepage else ''
        member.mb_level = mb_level if mb_level else config.cf_register_level
        member.mb_hp = mb_hp if mb_hp else ''
        member.mb_tel = mb_tel if mb_tel else ''
        member.mb_certify = mb_certify_case if (mb_certify_case and mb_certify == 1) else ''
        member.mb_adult = mb_adult if mb_adult else 0
        member.mb_zip1 = mb_zip[:3] if mb_zip else ''
        member.mb_zip2 = mb_zip[3:] if mb_zip else ''
        member.mb_addr1 = mb_addr1 if mb_addr1 else ''
        member.mb_addr2 = mb_addr2 if mb_addr2 else ''
        member.mb_addr3 = mb_addr3 if mb_addr3 else ''
        member.mb_mailling = mb_mailling if mb_mailling else 0
        member.mb_sms = mb_sms if mb_sms else 0
        member.mb_open = mb_open if mb_open else 0
        member.mb_signature = mb_signature if mb_signature else ''
        member.mb_profile = mb_profile if mb_profile else ''
        member.mb_memo = mb_memo if mb_memo else ''
        member.mb_intercept_date = mb_intercept_date if mb_intercept_date else ''
        member.mb_leave_date = mb_leave_date if mb_leave_date else ''
        member.mb_1 = mb_1 if mb_1 else ''
        member.mb_2 = mb_2 if mb_2 else ''
        member.mb_3 = mb_3 if mb_3 else ''
        member.mb_4 = mb_4 if mb_4 else ''
        member.mb_5 = mb_5 if mb_5 else ''
        member.mb_6 = mb_6 if mb_6 else ''
        member.mb_7 = mb_7 if mb_7 else ''
        member.mb_8 = mb_8 if mb_8 else ''
        member.mb_9 = mb_9 if mb_9 else ''
        member.mb_10 = mb_10 if mb_10 else ''
        db.commit()
        
    return RedirectResponse(url=f"/admin/member_form/{mb_id}", status_code=302)<|MERGE_RESOLUTION|>--- conflicted
+++ resolved
@@ -7,13 +7,9 @@
 import models 
 import datetime
 from common import *
-from main import templates
 
 router = APIRouter()
-<<<<<<< HEAD
-=======
 templates = Jinja2Templates(directory=ADMIN_TEMPLATES_DIR)
->>>>>>> edf38502
 # 파이썬 함수 및 변수를 jinja2 에서 사용할 수 있도록 등록
 templates.env.globals['getattr'] = getattr
 templates.env.globals['today'] = SERVER_TIME.strftime("%Y%m%d")
