--- conflicted
+++ resolved
@@ -114,7 +114,6 @@
                         <th scope="col">상태</th>
                     </tr>
                 </thead>
-<<<<<<< HEAD
                 <tbody>
                 {% for qa in qa_list %}
                     <tr class="{{ loop.cycle('', 'even') }}">
@@ -134,7 +133,7 @@
                             </a>
                         </td>
                         <td class="table_writer">{{ qa.qa_name }}</td>
-                        <td class="table_datetime">{{ qa.qa_datetime }}</td>
+                        <td class="table_datetime">{{ qa.qa_datetime|datetime_format('%y-%m-%d') }}</td>
                         <td class="table_status">
                             {% if qa.qa_status %}
                                 <span class="txt_done">답변완료</span>
@@ -149,43 +148,6 @@
                 </tbody>
             </table>
 
-=======
-                    <tbody>
-                    {% for qa in qa_list %}
-                        <tr class="{{ loop.cycle('', 'even') }}">
-                            <td class="td_chk chk_box">
-                                <input type="checkbox" name="chk_qa_id[]" value="{{ qa.qa_id }}" id="chk_qa_id_{{ loop.index }}" class="selec_chk">
-                                <label for="chk_qa_id_{{ loop.index }}">
-                                    <span>&nbsp;</span>
-                                    <b class="blind">{{ qa.subject }}</b>
-                                </label>
-                            </td>
-                            <td class="td_num">{{ qa.num }}</td>
-                            <td class="td_subject">
-                                <span class="bo_cate_link">{{ qa.qa_category }}</span>
-                                <a href="{{ url_for('qa_view', qa_id=qa.qa_id) }}?{{ query_params }}" class="bo_tit">
-                                    {{ qa.subject|search_font(query_params.get("stx", ""))|safe }}
-                                    {% if qa.icon_file %}<i class="fa fa-download" aria-hidden="true"></i>{% endif %}
-                                </a>
-                            </td>
-                            <td class="td_name">{{ qa.qa_name }}</td>
-                            <td class="td_date">{{ qa.qa_datetime|datetime_format('%y-%m-%d') }}</td>
-                            <td class="td_stat">
-                                {% if qa.qa_status %}
-                                    <span class="txt_done">답변완료</span>
-                                {% else %}
-                                    <span class="txt_rdy">답변대기</span>
-                                {% endif %}
-                            </td>
-                        </tr>
-                    {% else %}
-                        <tr><td colspan="6" class="empty_table">Q&A목록이 없습니다.</td></tr>
-                    {% endfor %}
-                    </tbody>
-                </table>
-            </div>
-            <!-- 페이지 -->
->>>>>>> b6a43076
             {{ paging|safe }}
 
             <div class="list_footer">
